--- conflicted
+++ resolved
@@ -4,42 +4,6 @@
 
 **Gambit** is a library of game theory software and tools for the
 construction and analysis of finite extensive and strategic games.
-<<<<<<< HEAD
-Gambit is fully-cross platform, and is supported on Linux, Mac OS X,
-and Microsoft Windows.
-
-Key features of Gambit include:
-
-* A :ref:`graphical user interface <section-gui>`, which uses
-  `wxWidgets <http://www.wxwidgets.org>`_ to provide a common
-  interface with native look-and-feel across platforms.
-* All equilibrium-computing algorithms are available as
-  :ref:`command-line tools <command-line>`, callable from scripts and
-  other programs.
-* A :ref:`Python API <pygambit>` for developing scripting applications.
-
-
-Gambit is Free/Open Source software, released under the terms of the
-`GNU General Public License <https://www.gnu.org/copyleft/gpl.html>`_,
-Version 2.
-
-We hope you will find Gambit useful for both teaching and research
-applications. If you do use Gambit in a class, or in a paper, we would
-like to hear about it. We are especially interested in finding out
-what you like about Gambit, and where you think improvements could be
-made.
-
-If you are citing Gambit in a paper, we suggest a citation of the form:
-
-  Savani, Rahul and Turocy, Theodore L. (2025)
-  Gambit: The package for computation in game theory, Version 16.3.2.
-  https://www.gambit-project.org.
-
-Replace the version number and year as appropriate if you use a
-different release.
-
-=======
->>>>>>> dac782ee
 
 .. grid::
 
