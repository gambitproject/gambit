--- conflicted
+++ resolved
@@ -8,20 +8,12 @@
 
 .. grid::
 
-<<<<<<< HEAD
-   .. grid-item-card:: Python tutorials and user guide
-=======
    .. grid-item-card:: Installing Gambit
->>>>>>> ecc2577e
       :columns: 6
 
       Get started by installing Gambit. PyGambit quickstart: ``pip install pygambit``
 
-<<<<<<< HEAD
-      .. button-ref:: pygambit
-=======
       .. button-ref:: install
->>>>>>> ecc2577e
          :ref-type: ref
          :click-parent:
          :color: secondary
