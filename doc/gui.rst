--- conflicted
+++ resolved
@@ -27,72 +27,6 @@
 systematically, it is recommended to use
 :ref:`the Python package <pygambit>`.
 
-<<<<<<< HEAD
-Installation
-------------
-
-To install the Gambit GUI, visit the `Gambit releases page on GitHub <https://github.com/gambitproject/gambit/releases>`_ and download the appropriate installer or package for your operating system.
-Each release includes pre-built binaries for Windows, macOS, and Linux distributions, accessible under the "Assets" section of each release.
-
-.. dropdown:: Manual macOS Build Instructions
-   :class-container: sd-border-0
-   
-   To build and install the Gambit GUI from source on macOS, follow these steps:
-
-   1. **Install build dependencies:**
-
-      .. code-block:: bash
-
-         brew install automake autoconf libtool
-
-      .. note::
-         If you encounter interpreter errors with autom4te, you may need to ensure
-         your Perl installation is correct or reinstall the autotools:
-
-         .. code-block:: bash
-
-            brew reinstall automake autoconf libtool
-
-   2. **Download and build wxWidgets:**
-
-      .. code-block:: bash
-
-         curl -L -O https://github.com/wxWidgets/wxWidgets/releases/download/v3.2.8/wxWidgets-3.2.8.tar.bz2
-         tar xjf wxWidgets-3.2.8.tar.bz2
-         cd wxWidgets-3.2.8
-         mkdir build-release
-         cd build-release
-         ../configure --disable-shared --disable-sys-libs
-         make -j4
-         sudo make install
-
-   3. **Build and install Gambit:**
-
-      Navigate back to the Gambit source directory and run:
-
-      .. code-block:: bash
-
-         aclocal
-         automake --add-missing
-         autoconf
-         ./configure
-         make
-         sudo make install
-
-   4. **Create macOS application bundle:**
-
-      To create a distributable DMG file:
-
-      .. code-block:: bash
-
-         make osx-dmg
-
-   5. **Install the application:**
-
-      After creating the DMG file, open it and drag the Gambit application to your Applications folder.
-
-=======
->>>>>>> ecc2577e
 .. toctree::
    :maxdepth: 2
 
