name: Build executables

on:
  push:
  pull_request:

jobs:
  linux:
    runs-on: ubuntu-latest
    if: github.event_name != 'pull_request' || github.event.pull_request.head.repo.full_name != github.event.pull_request.base.repo.full_name
    steps:
      - uses: actions/checkout@v5
      - name: Install dependencies
        run: |
          sudo apt-key adv --fetch-keys http://repos.codelite.org/CodeLite.asc
          sudo apt-get update
          sudo apt-get install -y automake autoconf libwxgtk3.2-dev
      - name: Configure build with autotools
        run: |
          aclocal
          automake --add-missing
          autoconf
          ./configure
      - name: Make source tarball
        run: make dist
      - name: Build from source tarball
        run: |
          tar zxvf gambit*.tar.gz
          rm gambit*.tar.gz
          cd gambit-*
          ./configure
          make
          sudo make install

  macos-13:
    runs-on: macos-13
    if: github.event_name != 'pull_request' || github.event.pull_request.head.repo.full_name != github.event.pull_request.base.repo.full_name
    steps:
      - uses: actions/checkout@v5
      - name: Install dependencies
        run: brew install automake autoconf wxwidgets
      - run: aclocal
      - run: automake --add-missing
      - run: autoconf
      - run: ./configure
      - run: make
      - run: sudo make install
      - run: make osx-dmg
      - uses: actions/upload-artifact@v4
        with:
<<<<<<< HEAD
          name: artifact-osx-13
          path: "*.dmg"

  macos-14:
    runs-on: macos-14
    if: github.event_name != 'pull_request' || github.event.pull_request.head.repo.full_name != github.event.pull_request.base.repo.full_name
    steps:
      - uses: actions/checkout@v4
      - name: Install dependencies
        run: brew install automake autoconf wxwidgets
      - run: aclocal
      - run: automake --add-missing
      - run: autoconf
      - run: ./configure
      - run: make
      - run: sudo make install
      - run: make osx-dmg
      - uses: actions/upload-artifact@v4
        with:
          name: artifact-osx-14
=======
          name: artifact-osx
>>>>>>> c0dae905
          path: "*.dmg"

  windows:
    runs-on: windows-latest
    if: github.event_name != 'pull_request' || github.event.pull_request.head.repo.full_name != github.event.pull_request.base.repo.full_name
    defaults:
      run:
        shell: msys2 {0}
    steps:
      - uses: actions/checkout@v5
      - uses: msys2/setup-msys2@v2
        with:
          install: mingw-w64-x86_64-toolchain make automake autoconf
      - run: pacman -S --noconfirm mingw-w64-x86_64-wxwidgets3.2
      - run: aclocal
      - run: automake --add-missing
      - run: autoconf
      - run: ./configure --with-wx-config=wx-config-3.2
      - run: make -j 4
      - name: Build .msi installer
        run: |
          mkdir installer
          cp gambit* installer
          "${WIX}bin/candle" gambit.wxs
          "${WIX}bin/light" -ext WixUIExtension gambit.wixobj
      - uses: actions/upload-artifact@v4
        with:
          name: artifact-msw
          path: "*.msi"<|MERGE_RESOLUTION|>--- conflicted
+++ resolved
@@ -36,6 +36,25 @@
     runs-on: macos-13
     if: github.event_name != 'pull_request' || github.event.pull_request.head.repo.full_name != github.event.pull_request.base.repo.full_name
     steps:
+      - uses: actions/checkout@v4
+      - name: Install dependencies
+        run: brew install automake autoconf wxwidgets
+      - run: aclocal
+      - run: automake --add-missing
+      - run: autoconf
+      - run: ./configure
+      - run: make
+      - run: sudo make install
+      - run: make osx-dmg
+      - uses: actions/upload-artifact@v4
+        with:
+          name: artifact-osx-13
+          path: "*.dmg"
+
+  macos-14:
+    runs-on: macos-14
+    if: github.event_name != 'pull_request' || github.event.pull_request.head.repo.full_name != github.event.pull_request.base.repo.full_name
+    steps:
       - uses: actions/checkout@v5
       - name: Install dependencies
         run: brew install automake autoconf wxwidgets
@@ -48,30 +67,7 @@
       - run: make osx-dmg
       - uses: actions/upload-artifact@v4
         with:
-<<<<<<< HEAD
-          name: artifact-osx-13
-          path: "*.dmg"
-
-  macos-14:
-    runs-on: macos-14
-    if: github.event_name != 'pull_request' || github.event.pull_request.head.repo.full_name != github.event.pull_request.base.repo.full_name
-    steps:
-      - uses: actions/checkout@v4
-      - name: Install dependencies
-        run: brew install automake autoconf wxwidgets
-      - run: aclocal
-      - run: automake --add-missing
-      - run: autoconf
-      - run: ./configure
-      - run: make
-      - run: sudo make install
-      - run: make osx-dmg
-      - uses: actions/upload-artifact@v4
-        with:
           name: artifact-osx-14
-=======
-          name: artifact-osx
->>>>>>> c0dae905
           path: "*.dmg"
 
   windows:
