import typing
from itertools import product

import pytest

import pygambit as gbt

from . import games

TOL = 1e-13  # tolerance for floating point assertions
ZERO = gbt.Rational(0)  # tolerance for rational assertions


def _set_action_probs(profile: gbt.MixedBehaviorProfile, probs: list, rational_flag: bool):
    """Set the action probabilities in a behavior profile called ```profile``` according to a
    list with probabilities in the order of ```profile.game.actions```
    """
    for i, p in enumerate(probs):
        # assumes rationals given as strings
        profile[profile.game.actions[i]] = gbt.Rational(p) if rational_flag else p


@pytest.mark.parametrize(
    "game,player_idx,payoff,rational_flag",
    [(games.create_mixed_behav_game_efg(), 0, 3.0, False),
     (games.create_mixed_behav_game_efg(), 1, 3.0, False),
     (games.create_mixed_behav_game_efg(), 2, 3.25, False),
     (games.create_mixed_behav_game_efg(), 0, "3", True),
     (games.create_mixed_behav_game_efg(), 1, "3", True),
     (games.create_mixed_behav_game_efg(), 2, "13/4", True),
     (games.create_stripped_down_poker_efg(), 0, -0.25, False),
     (games.create_stripped_down_poker_efg(), 1, 0.25, True),
     (games.create_stripped_down_poker_efg(), 0, "-1/4", True),
     (games.create_stripped_down_poker_efg(), 1, "1/4", True)
     ]
)
def test_payoff_reference(game: gbt.Game, player_idx: int, payoff: typing.Union[str, float],
                          rational_flag: bool):
    profile = game.mixed_behavior_profile(rational=rational_flag)
    payoff = gbt.Rational(payoff) if rational_flag else payoff
    assert profile.payoff(game.players[player_idx]) == payoff


@pytest.mark.parametrize(
    "game,label,payoff,rational_flag",
    [(games.create_mixed_behav_game_efg(), "Player 1", 3.0, False),
     (games.create_mixed_behav_game_efg(), "Player 2", 3.0, False),
     (games.create_mixed_behav_game_efg(), "Player 3", 3.25, False),
     (games.create_mixed_behav_game_efg(), "Player 1", "3", True),
     (games.create_mixed_behav_game_efg(), "Player 2", "3", True),
     (games.create_mixed_behav_game_efg(), "Player 3", "13/4", True),
<<<<<<< HEAD
     (games.create_stripped_down_poker_efg(), "Fred", -0.25, False),
     (games.create_stripped_down_poker_efg(), "Alice", 0.25, False),
     (games.create_stripped_down_poker_efg(), "Fred", "-1/4", True),
     (games.create_stripped_down_poker_efg(), "Alice", "1/4", True),
=======
     (games.create_stripped_down_poker_efg(), "Alice", -0.25, False),
     (games.create_stripped_down_poker_efg(), "Bob", 0.25, False),
     (games.create_stripped_down_poker_efg(), "Alice", "-1/4", True),
     (games.create_stripped_down_poker_efg(), "Bob", "1/4", True),
>>>>>>> 4b0a3dc7
     ]
)
def test_payoff_by_label_reference(game: gbt.Game, label: str, payoff: typing.Union[str, float],
                                   rational_flag: bool):
    profile = game.mixed_behavior_profile(rational=rational_flag)
    payoff = gbt.Rational(payoff) if rational_flag else payoff
    assert profile.payoff(label) == payoff


@pytest.mark.parametrize(
    "game,rational_flag",
    [(games.create_mixed_behav_game_efg(), False),
     (games.create_mixed_behav_game_efg(), True),
     (games.create_stripped_down_poker_efg(), False),
     (games.create_stripped_down_poker_efg(), True),
     ]
)
def test_is_defined_at(game: gbt.Game, rational_flag: bool):
    """Test to check if infoset are all defined"""
    profile = game.mixed_behavior_profile(rational=rational_flag)
    for infoset in game.infosets:
        assert profile.is_defined_at(infoset)


@pytest.mark.parametrize(
    "game,label,rational_flag",
    [(games.create_mixed_behav_game_efg(), "Infoset 1:1", False),
     (games.create_mixed_behav_game_efg(), "Infoset 2:1", False),
     (games.create_mixed_behav_game_efg(), "Infoset 3:1", False),
     (games.create_mixed_behav_game_efg(), "Infoset 1:1", True),
     (games.create_mixed_behav_game_efg(), "Infoset 2:1", True),
     (games.create_mixed_behav_game_efg(), "Infoset 3:1", True),
<<<<<<< HEAD
     (games.create_stripped_down_poker_efg(), "(1,1)", False),
     (games.create_stripped_down_poker_efg(), "(1,2)", False),
     (games.create_stripped_down_poker_efg(), "(2,1)", False),
     (games.create_stripped_down_poker_efg(), "(1,1)", True),
     (games.create_stripped_down_poker_efg(), "(1,2)", True),
     (games.create_stripped_down_poker_efg(), "(2,1)", True),
=======
     (games.create_stripped_down_poker_efg(), "Alice has King", False),
     (games.create_stripped_down_poker_efg(), "Alice has Queen", False),
     (games.create_stripped_down_poker_efg(), "Bob's response", False),
     (games.create_stripped_down_poker_efg(), "Alice has King", True),
     (games.create_stripped_down_poker_efg(), "Alice has Queen", True),
     (games.create_stripped_down_poker_efg(), "Bob's response", True),
>>>>>>> 4b0a3dc7
     ]
)
def test_is_defined_at_by_label(game: gbt.Game, label: str, rational_flag: bool):
    """Test to check if an infoset is defined by string labels"""
    profile = game.mixed_behavior_profile(rational=rational_flag)
    assert profile.is_defined_at(label)


@pytest.mark.parametrize(
    "game,player_idx,infoset_idx,action_idx,prob,rational_flag",
    [(games.create_mixed_behav_game_efg(), 0, 0, 0, 0.5, False),
     (games.create_mixed_behav_game_efg(), 0, 0, 1, 0.5, False),
     (games.create_mixed_behav_game_efg(), 1, 0, 0, 0.5, False),
     (games.create_mixed_behav_game_efg(), 1, 0, 1, 0.5, False),
     (games.create_mixed_behav_game_efg(), 2, 0, 0, 0.5, False),
     (games.create_mixed_behav_game_efg(), 2, 0, 1, 0.5, False),
     (games.create_mixed_behav_game_efg(), 0, 0, 0, "1/2", True),
     (games.create_mixed_behav_game_efg(), 0, 0, 1, "1/2", True),
     (games.create_mixed_behav_game_efg(), 1, 0, 0, "1/2", True),
     (games.create_mixed_behav_game_efg(), 1, 0, 1, "1/2", True),
     (games.create_mixed_behav_game_efg(), 2, 0, 0, "1/2", True),
     (games.create_mixed_behav_game_efg(), 2, 0, 1, "1/2", True),
     (games.create_stripped_down_poker_efg(), 0, 0, 0, 0.5, False),
     (games.create_stripped_down_poker_efg(), 0, 0, 1, 0.5, False),
     (games.create_stripped_down_poker_efg(), 0, 1, 0, 0.5, False),
     (games.create_stripped_down_poker_efg(), 0, 1, 1, 0.5, False),
     (games.create_stripped_down_poker_efg(), 1, 0, 0, 0.5, False),
     (games.create_stripped_down_poker_efg(), 1, 0, 1, 0.5, False),
     (games.create_stripped_down_poker_efg(), 0, 0, 0, "1/2", True),
     (games.create_stripped_down_poker_efg(), 0, 0, 1, "1/2", True),
     (games.create_stripped_down_poker_efg(), 0, 1, 0, "1/2", True),
     (games.create_stripped_down_poker_efg(), 0, 1, 1, "1/2", True),
     (games.create_stripped_down_poker_efg(), 1, 0, 0, "1/2", True),
     (games.create_stripped_down_poker_efg(), 1, 0, 1, "1/2", True),
     ]
)
def test_profile_indexing_by_player_infoset_action_idx_reference(game: gbt.Game, player_idx: int,
                                                                 infoset_idx: int,
                                                                 action_idx: int,
                                                                 prob: typing.Union[str, float],
                                                                 rational_flag: bool):
    profile = game.mixed_behavior_profile(rational=rational_flag)
    action = game.players[player_idx].infosets[infoset_idx].actions[action_idx]
    prob = gbt.Rational(prob) if rational_flag else prob
    assert profile[action] == prob


@pytest.mark.parametrize(
    "game,action_label,prob,rational_flag",
    [(games.create_mixed_behav_game_efg(), "U1", 0.5, False),
     (games.create_mixed_behav_game_efg(), "D1", 0.5, False),
     (games.create_mixed_behav_game_efg(), "U2", 0.5, False),
     (games.create_mixed_behav_game_efg(), "D2", 0.5, False),
     (games.create_mixed_behav_game_efg(), "U3", 0.5, False),
     (games.create_mixed_behav_game_efg(), "D3", 0.5, False),
     (games.create_mixed_behav_game_efg(), "U1", "1/2", True),
     (games.create_mixed_behav_game_efg(), "D1", "1/2", True),
     (games.create_mixed_behav_game_efg(), "U2", "1/2", True),
     (games.create_mixed_behav_game_efg(), "D2", "1/2", True),
     (games.create_mixed_behav_game_efg(), "U3", "1/2", True),
     (games.create_mixed_behav_game_efg(), "D3", "1/2", True),
     (games.create_stripped_down_poker_efg(), "Call", 0.5, False),
     (games.create_stripped_down_poker_efg(), "Call", "1/2", True),
     ]
)
def test_profile_indexing_by_action_label_reference(game: gbt.Game, action_label: str,
                                                    prob: typing.Union[str, float],
                                                    rational_flag: bool):
    """Here we only use the action label, which are all valid"""
    profile = game.mixed_behavior_profile(rational=rational_flag)
    prob = gbt.Rational(prob) if rational_flag else prob
    assert profile[action_label] == prob


@pytest.mark.parametrize(
    "game,action_label,rational_flag,error",
    [(games.create_mixed_behav_game_efg(), "U4", True, KeyError),
     (games.create_mixed_behav_game_efg(), "U4", False, KeyError),
     (games.create_stripped_down_poker_efg(), "Bet", True, ValueError),
     (games.create_stripped_down_poker_efg(), "Bet", False, ValueError),
     (games.create_stripped_down_poker_efg(), "Fold", True, ValueError),
     (games.create_stripped_down_poker_efg(), "Fold", False, ValueError),
     (games.create_stripped_down_poker_efg(), "BetFold", True, KeyError),
     (games.create_stripped_down_poker_efg(), "BetFold", False, KeyError),
     (games.create_stripped_down_poker_efg(), "MISSING", True, KeyError),
     (games.create_stripped_down_poker_efg(), "MISSING", False, KeyError),
     ]
)
def test_profile_indexing_by_invalid_action_label(game: gbt.Game, action_label: str,
                                                  rational_flag: bool,
                                                  error: typing.Union[ValueError, KeyError]):
    """Test that we get a KeyError for a missing label, and a ValueError for an ambigiuous label
    """
    with pytest.raises(error):
        game.mixed_behavior_profile(rational=rational_flag)[action_label]


@pytest.mark.parametrize(
    "rational_flag",
    [True, False]
    )
def test_profile_indexing_by_invalid_infoset_label(rational_flag: bool):
    """Create a duplicate infoset label and check we get a ValueError for this ambiguous label,
    and a KeyError for the now missing label that was overwritten
    """
    game = games.create_mixed_behav_game_efg()
    profile = game.mixed_behavior_profile(rational=rational_flag)
    assert profile["Infoset 1:1"]
    game.infosets["Infoset 1:1"].label = "Infoset 2:1"
    with pytest.raises(ValueError, match="multiple"):
        profile["Infoset 2:1"]
    with pytest.raises(KeyError):
        profile["Infoset 1:1"]


@pytest.mark.parametrize(
    "game,infoset_label,action_label,prob,rational_flag",
    [(games.create_mixed_behav_game_efg(), "Infoset 1:1", "U1", 0.5, False),
     (games.create_mixed_behav_game_efg(), "Infoset 1:1", "D1", 0.5, False),
     (games.create_mixed_behav_game_efg(), "Infoset 1:1", "U1", "1/2", True),
     (games.create_mixed_behav_game_efg(), "Infoset 1:1", "D1", "1/2", True),
<<<<<<< HEAD
     (games.create_stripped_down_poker_efg(), "(1,1)", "Bet", 0.5, False),
     (games.create_stripped_down_poker_efg(), "(1,1)", "Fold", 0.5, False),
     (games.create_stripped_down_poker_efg(), "(1,2)", "Bet", 0.5, False),
     (games.create_stripped_down_poker_efg(), "(1,2)", "Fold", 0.5, False),
     (games.create_stripped_down_poker_efg(), "(2,1)", "Call", 0.5, False),
     (games.create_stripped_down_poker_efg(), "(2,1)", "Fold", 0.5, False),
     (games.create_stripped_down_poker_efg(), "(2,1)", "Call", "1/2", True),
     (games.create_stripped_down_poker_efg(), "(2,1)", "Fold", "1/2", True),
=======
     (games.create_stripped_down_poker_efg(), "Alice has King", "Bet", 0.5, False),
     (games.create_stripped_down_poker_efg(), "Alice has King", "Fold", 0.5, False),
     (games.create_stripped_down_poker_efg(), "Alice has Queen", "Bet", 0.5, False),
     (games.create_stripped_down_poker_efg(), "Alice has Queen", "Fold", 0.5, False),
     (games.create_stripped_down_poker_efg(), "Bob's response", "Call", 0.5, False),
     (games.create_stripped_down_poker_efg(), "Bob's response", "Fold", 0.5, False),
     (games.create_stripped_down_poker_efg(), "Bob's response", "Call", "1/2", True),
     (games.create_stripped_down_poker_efg(), "Bob's response", "Fold", "1/2", True),
>>>>>>> 4b0a3dc7
     ]
)
def test_profile_indexing_by_infoset_and_action_labels_reference(game: gbt.Game,
                                                                 infoset_label: str,
                                                                 action_label: str,
                                                                 prob: typing.Union[str, float],
                                                                 rational_flag: bool):
    """Here we use the infoset label and action label, with some examples where the action label
    alone throws a ValueError (checked in a separate test)
    """
    profile = game.mixed_behavior_profile(rational=rational_flag)
    prob = gbt.Rational(prob) if rational_flag else prob
    assert profile[infoset_label][action_label] == prob


@pytest.mark.parametrize(
    "game,player_label,infoset_label,action_label,prob,rational_flag",
    [(games.create_mixed_behav_game_efg(), "Player 1", "Infoset 1:1", "U1", 0.5, False),
     (games.create_mixed_behav_game_efg(), "Player 1", "Infoset 1:1", "D1", 0.5, False),
     (games.create_mixed_behav_game_efg(), "Player 1", "Infoset 1:1", "U1", "1/2", True),
     (games.create_mixed_behav_game_efg(), "Player 1", "Infoset 1:1", "D1", "1/2", True),
<<<<<<< HEAD
     (games.create_stripped_down_poker_efg(), "Fred", "(1,1)", "Bet", 0.5, False),
     (games.create_stripped_down_poker_efg(), "Fred", "(1,1)", "Fold", 0.5, False),
     (games.create_stripped_down_poker_efg(), "Fred", "(1,2)", "Bet", 0.5, False),
     (games.create_stripped_down_poker_efg(), "Fred", "(1,2)", "Fold", 0.5, False),
     (games.create_stripped_down_poker_efg(), "Alice", "(2,1)", "Call", 0.5, False),
     (games.create_stripped_down_poker_efg(), "Alice", "(2,1)", "Fold", 0.5, False),
     (games.create_stripped_down_poker_efg(), "Alice", "(2,1)", "Call", "1/2", True),
     (games.create_stripped_down_poker_efg(), "Alice", "(2,1)", "Fold", "1/2", True),
=======
     (games.create_stripped_down_poker_efg(), "Alice", "Alice has King", "Bet", 0.5, False),
     (games.create_stripped_down_poker_efg(), "Alice", "Alice has King", "Fold", 0.5, False),
     (games.create_stripped_down_poker_efg(), "Alice", "Alice has Queen", "Bet", 0.5, False),
     (games.create_stripped_down_poker_efg(), "Alice", "Alice has Queen", "Fold", 0.5, False),
     (games.create_stripped_down_poker_efg(), "Bob", "Bob's response", "Call", 0.5, False),
     (games.create_stripped_down_poker_efg(), "Bob", "Bob's response", "Fold", 0.5, False),
     (games.create_stripped_down_poker_efg(), "Bob", "Bob's response", "Call", "1/2", True),
     (games.create_stripped_down_poker_efg(), "Bob", "Bob's response", "Fold", "1/2", True),
>>>>>>> 4b0a3dc7
     ]
)
def test_profile_indexing_by_player_infoset_action_labels_reference(game: gbt.Game,
                                                                    player_label: str,
                                                                    infoset_label: str,
                                                                    action_label: str,
                                                                    prob: typing.Union[str, float],
                                                                    rational_flag: bool):
    """Here we use the infoset label and action label, with some examples where the action label
    alone throws a ValueError (checked in a separate test)
    """
    profile = game.mixed_behavior_profile(rational=rational_flag)
    prob = gbt.Rational(prob) if rational_flag else prob
    assert profile[player_label][infoset_label][action_label] == prob


@pytest.mark.parametrize(
    "game,infoset_label,action_label,rational_flag",
    [(games.create_mixed_behav_game_efg(), "1:1", "U2", True),  # U2 is at a different iset
     (games.create_mixed_behav_game_efg(), "1:1", "U2", False),
     (games.create_mixed_behav_game_efg(), "1:1", "U4", True),  # U4 isn't in the game
     (games.create_mixed_behav_game_efg(), "1:1", "U4", False),
<<<<<<< HEAD
     (games.create_stripped_down_poker_efg(), "(1,1)", "MEET", True),  # MEET at different iset
     (games.create_stripped_down_poker_efg(), "(1,1)", "MEET", False),
=======
     (games.create_stripped_down_poker_efg(), "Alice has King", "MEET", True),
     (games.create_stripped_down_poker_efg(), "Alice has King", "MEET", False),
>>>>>>> 4b0a3dc7
     ]
)
def test_profile_indexing_by_invalid_infoset_or_action_label(game: gbt.Game, infoset_label: str,
                                                             action_label: str,
                                                             rational_flag: bool):
    with pytest.raises(KeyError):
        game.mixed_behavior_profile(rational=rational_flag)[infoset_label][action_label]


@pytest.mark.parametrize(
    "game,player_idx,infoset_idx,probs,rational_flag",
    [(games.create_mixed_behav_game_efg(), 0, 0, [0.5, 0.5], False),
     (games.create_mixed_behav_game_efg(), 1, 0, [0.5, 0.5], False),
     (games.create_mixed_behav_game_efg(), 2, 0, [0.5, 0.5], False),
     (games.create_mixed_behav_game_efg(), 0, 0, ["1/2", "1/2"], True),
     (games.create_mixed_behav_game_efg(), 1, 0, ["1/2", "1/2"], True),
     (games.create_mixed_behav_game_efg(), 2, 0, ["1/2", "1/2"], True),
     (games.create_stripped_down_poker_efg(), 0, 0, [0.5, 0.5], False),
     (games.create_stripped_down_poker_efg(), 0, 1, [0.5, 0.5], False),
     (games.create_stripped_down_poker_efg(), 1, 0, [0.5, 0.5], False),
     (games.create_stripped_down_poker_efg(), 0, 0, ["1/2", "1/2"], True),
     (games.create_stripped_down_poker_efg(), 0, 1, ["1/2", "1/2"], True),
     (games.create_stripped_down_poker_efg(), 1, 0, ["1/2", "1/2"], True),
     ]
)
def test_profile_indexing_by_player_and_infoset_idx_reference(game: gbt.Game,
                                                              player_idx: int,
                                                              infoset_idx: int,
                                                              probs: list, rational_flag: bool):
    profile = game.mixed_behavior_profile(rational=rational_flag)
    infoset = game.players[player_idx].infosets[infoset_idx]
    probs = [gbt.Rational(prob) for prob in probs] if rational_flag else probs
    assert profile[infoset] == probs


@pytest.mark.parametrize(
    "game,player_idx,infoset_label,probs,rational_flag",
    [(games.create_mixed_behav_game_efg(), 0, "Infoset 1:1", [0.5, 0.5], False),
     (games.create_mixed_behav_game_efg(), 1, "Infoset 2:1", [0.5, 0.5], False),
     (games.create_mixed_behav_game_efg(), 2, "Infoset 3:1", [0.5, 0.5], False),
     (games.create_mixed_behav_game_efg(), 0, "Infoset 1:1", ["1/2", "1/2"], True),
     (games.create_mixed_behav_game_efg(), 1, "Infoset 2:1", ["1/2", "1/2"], True),
     (games.create_mixed_behav_game_efg(), 2, "Infoset 3:1", ["1/2", "1/2"], True),
<<<<<<< HEAD
     (games.create_stripped_down_poker_efg(), 0, "(1,1)", [0.5, 0.5], False),
     (games.create_stripped_down_poker_efg(), 0, "(1,2)", [0.5, 0.5], False),
     (games.create_stripped_down_poker_efg(), 1, "(2,1)", [0.5, 0.5], False),
     (games.create_stripped_down_poker_efg(), 0, "(1,1)", ["1/2", "1/2"], True),
     (games.create_stripped_down_poker_efg(), 0, "(1,2)", ["1/2", "1/2"], True),
     (games.create_stripped_down_poker_efg(), 1, "(2,1)", ["1/2", "1/2"], True),
=======
     (games.create_stripped_down_poker_efg(), 0, "Alice has King", [0.5, 0.5], False),
     (games.create_stripped_down_poker_efg(), 0, "Alice has Queen", [0.5, 0.5], False),
     (games.create_stripped_down_poker_efg(), 1, "Bob's response", [0.5, 0.5], False),
     (games.create_stripped_down_poker_efg(), 0, "Alice has King", ["1/2", "1/2"], True),
     (games.create_stripped_down_poker_efg(), 0, "Alice has Queen", ["1/2", "1/2"], True),
     (games.create_stripped_down_poker_efg(), 1, "Bob's response", ["1/2", "1/2"], True),
>>>>>>> 4b0a3dc7
     ]
)
def test_profile_indexing_by_player_idx_infoset_label_reference(game: gbt.Game, player_idx: int,
                                                                infoset_label: str, probs: list,
                                                                rational_flag: bool):
    profile = game.mixed_behavior_profile(rational=rational_flag)
    player = game.players[player_idx]
    probs = [gbt.Rational(prob) for prob in probs] if rational_flag else probs
    assert profile[player][infoset_label] == probs
    assert profile[infoset_label] == probs


@pytest.mark.parametrize(
    "game,player_label,infoset_label,rational_flag",
    [(games.create_mixed_behav_game_efg(), "Player 1", "1:1", True),  # correct: "Infoset 1:1"
     (games.create_mixed_behav_game_efg(), "Player 1", "1:1", False),
     (games.create_stripped_down_poker_efg(), "Player 1", "(2,1)", True),  # wrong player
     (games.create_stripped_down_poker_efg(), "Player 1", "(2,1)", False),
     ]
)
def test_profile_indexing_by_player_and_invalid_infoset_label(game: gbt.Game,
                                                              player_label: str,
                                                              infoset_label: str,
                                                              rational_flag: bool):
    """Test that we get a KeyError and that "player" appears in the error message"""
    with pytest.raises(KeyError, match="player"):
        game.mixed_behavior_profile(rational=rational_flag)[player_label][infoset_label]


@pytest.mark.parametrize(
    "game,player_label,action_label,rational_flag",
    [(games.create_mixed_behav_game_efg(), "Player 1", "U2", True),
     (games.create_mixed_behav_game_efg(), "Player 1", "U2", False),
     (games.create_stripped_down_poker_efg(), "Player 1", "MEET", True),
     (games.create_stripped_down_poker_efg(), "Player 1", "MEET", False),
     ]
)
def test_profile_indexing_by_player_and_invalid_action_label(game: gbt.Game,
                                                             player_label: str,
                                                             action_label: str,
                                                             rational_flag: bool):
    """Test that we get a KeyError and that "player" appears in the error message"""
    with pytest.raises(KeyError, match="player"):
        game.mixed_behavior_profile(rational=rational_flag)[player_label][action_label]


@pytest.mark.parametrize(
    "game,player_idx,behav_data,rational_flag",
    [(games.create_mixed_behav_game_efg(), 0, [[0.5, 0.5]], False),
     (games.create_mixed_behav_game_efg(), 1, [[0.5, 0.5]], False),
     (games.create_mixed_behav_game_efg(), 2, [[0.5, 0.5]], False),
     (games.create_mixed_behav_game_efg(), 0, [["1/2", "1/2"]], True),
     (games.create_mixed_behav_game_efg(), 1, [["1/2", "1/2"]], True),
     (games.create_mixed_behav_game_efg(), 2, [["1/2", "1/2"]], True),
     (games.create_stripped_down_poker_efg(), 0, [[0.5, 0.5], [0.5, 0.5]], False),
     (games.create_stripped_down_poker_efg(), 1, [[0.5, 0.5]], False),
     (games.create_stripped_down_poker_efg(), 0, [["1/2", "1/2"], ["1/2", "1/2"]], True),
     (games.create_stripped_down_poker_efg(), 1, [["1/2", "1/2"]], True),
     ]
)
def test_profile_indexing_by_player_idx_reference(game: gbt.Game, player_idx: int,
                                                  behav_data: list,
                                                  rational_flag: bool):
    profile = game.mixed_behavior_profile(rational=rational_flag)
    player = game.players[player_idx]
    if rational_flag:
        behav_data = [[gbt.Rational(prob) for prob in probs] for probs in behav_data]
    assert profile[player] == behav_data


@pytest.mark.parametrize(
    "game,player_label,behav_data,rational_flag",
    [(games.create_mixed_behav_game_efg(), "Player 1", [[0.5, 0.5]], False),
     (games.create_mixed_behav_game_efg(), "Player 2", [[0.5, 0.5]], False),
     (games.create_mixed_behav_game_efg(), "Player 3", [[0.5, 0.5]], False),
     (games.create_mixed_behav_game_efg(), "Player 1", [["1/2", "1/2"]], True),
     (games.create_mixed_behav_game_efg(), "Player 2", [["1/2", "1/2"]], True),
     (games.create_mixed_behav_game_efg(), "Player 3", [["1/2", "1/2"]], True),
<<<<<<< HEAD
     (games.create_stripped_down_poker_efg(), "Fred", [[0.5, 0.5], [0.5, 0.5]], False),
     (games.create_stripped_down_poker_efg(), "Alice", [[0.5, 0.5]], False),
     (games.create_stripped_down_poker_efg(), "Fred", [["1/2", "1/2"], ["1/2", "1/2"]],
      True),
     (games.create_stripped_down_poker_efg(), "Alice", [["1/2", "1/2"]], True),
=======
     (games.create_stripped_down_poker_efg(), "Alice", [[0.5, 0.5], [0.5, 0.5]], False),
     (games.create_stripped_down_poker_efg(), "Bob", [[0.5, 0.5]], False),
     (games.create_stripped_down_poker_efg(), "Alice", [["1/2", "1/2"], ["1/2", "1/2"]],
      True),
     (games.create_stripped_down_poker_efg(), "Bob", [["1/2", "1/2"]], True),
>>>>>>> 4b0a3dc7
     ]
)
def test_profile_indexing_by_player_label_reference(game: gbt.Game, player_label: str,
                                                    behav_data: list, rational_flag: bool):
    profile = game.mixed_behavior_profile(rational=rational_flag)
    if rational_flag:
        behav_data = [[gbt.Rational(prob) for prob in probs] for probs in behav_data]
    assert profile[player_label] == behav_data


@pytest.mark.parametrize(
    "game,action_idx,prob,rational_flag",
    [(games.create_mixed_behav_game_efg(), 0, 0.72, False),
     (games.create_mixed_behav_game_efg(), 1, 0.28, False),
     (games.create_mixed_behav_game_efg(), 2, 0.42, False),
     (games.create_mixed_behav_game_efg(), 3, 0.58, False),
     (games.create_mixed_behav_game_efg(), 4, 0.02, False),
     (games.create_mixed_behav_game_efg(), 5, 0.98, False),
     (games.create_mixed_behav_game_efg(), 0, "2/9", True),
     (games.create_mixed_behav_game_efg(), 1, "7/9", True),
     (games.create_mixed_behav_game_efg(), 2, "4/13", True),
     (games.create_mixed_behav_game_efg(), 3, "9/13", True),
     (games.create_mixed_behav_game_efg(), 4, "1/98", True),
     (games.create_mixed_behav_game_efg(), 5, "97/98", True),
     (games.create_stripped_down_poker_efg(), 0, 0.1, False),
     (games.create_stripped_down_poker_efg(), 1, 0.2, False),
     (games.create_stripped_down_poker_efg(), 2, 0.3, False),
     (games.create_stripped_down_poker_efg(), 3, 0.4, False),
     (games.create_stripped_down_poker_efg(), 4, 0.5, False),
     (games.create_stripped_down_poker_efg(), 5, 0.6, False),
     (games.create_stripped_down_poker_efg(), 0, "1/10", True),
     (games.create_stripped_down_poker_efg(), 1, "2/10", True),
     (games.create_stripped_down_poker_efg(), 2, "3/10", True),
     (games.create_stripped_down_poker_efg(), 3, "4/10", True),
     (games.create_stripped_down_poker_efg(), 4, "5/10", True),
     (games.create_stripped_down_poker_efg(), 5, "6/10", True),
     ]
)
def test_set_probabilities_action(game: gbt.Game, action_idx: int, prob: typing.Union[str, float],
                                  rational_flag: bool):
    """Test to set probabilities of actions by action index"""
    profile = game.mixed_behavior_profile(rational=rational_flag)
    prob = gbt.Rational(prob) if rational_flag else prob
    action = game.actions[action_idx]
    profile[action] = prob
    assert profile[action] == prob


@pytest.mark.parametrize(
    "game,label,prob,rational_flag",
    [(games.create_mixed_behav_game_efg(), "U1", 0.72, False),
     (games.create_mixed_behav_game_efg(), "D1", 0.28, False),
     (games.create_mixed_behav_game_efg(), "U2", 0.42, False),
     (games.create_mixed_behav_game_efg(), "D2", 0.58, False),
     (games.create_mixed_behav_game_efg(), "U3", 0.02, False),
     (games.create_mixed_behav_game_efg(), "D3", 0.98, False),
     (games.create_mixed_behav_game_efg(), "U1", "2/9", True),
     (games.create_mixed_behav_game_efg(), "D1", "7/9", True),
     (games.create_mixed_behav_game_efg(), "U2", "4/13", True),
     (games.create_mixed_behav_game_efg(), "D2", "9/13", True),
     (games.create_mixed_behav_game_efg(), "U3", "1/98", True),
     (games.create_mixed_behav_game_efg(), "D3", "97/98", True),
     (games.create_stripped_down_poker_efg(), "Call", 0.3, False),
     (games.create_stripped_down_poker_efg(), "Call", "3/10", True),
     ]
)
def test_set_probabilities_action_by_label(game: gbt.Game, label: str,
                                           prob: typing.Union[str, float], rational_flag: bool):
    profile = game.mixed_behavior_profile(rational=rational_flag)
    prob = gbt.Rational(prob) if rational_flag else prob
    profile[label] = prob
    assert profile[label] == prob


@pytest.mark.parametrize(
    "game,player_idx,infoset_idx,probs,rational_flag",
    [(games.create_mixed_behav_game_efg(), 0, 0, [0.72, 0.28], False),
     (games.create_mixed_behav_game_efg(), 1, 0, [0.42, 0.58], False),
     (games.create_mixed_behav_game_efg(), 2, 0, [0.02, 0.98], False),
     (games.create_mixed_behav_game_efg(), 0, 0, ["7/9", "2/9"], True),
     (games.create_mixed_behav_game_efg(), 1, 0, ["4/13", "9/13"], True),
     (games.create_mixed_behav_game_efg(), 2, 0, ["1/98", "97/98"], True),
     (games.create_stripped_down_poker_efg(), 0, 0, [0.1, 0.9], False),
     (games.create_stripped_down_poker_efg(), 0, 1, [0.2, 0.8], False),
     (games.create_stripped_down_poker_efg(), 1, 0, [0.3, 0.7], False),
     (games.create_stripped_down_poker_efg(), 0, 0, ["1/10", "9/10"], True),
     (games.create_stripped_down_poker_efg(), 0, 1, ["2/10", "8/10"], True),
     (games.create_stripped_down_poker_efg(), 1, 0, ["3/10", "7/10"], True),
     ]
)
def test_set_probabilities_infoset(game: gbt.Game, player_idx: int, infoset_idx: int, probs: list,
                                   rational_flag: bool):
    profile = game.mixed_behavior_profile(rational=rational_flag)
    if rational_flag:
        probs = [gbt.Rational(p) for p in probs]
    infoset = game.players[player_idx].infosets[infoset_idx]
    profile[infoset] = probs
    assert profile[infoset] == probs


@pytest.mark.parametrize(
    "game,infoset_label,probs,rational_flag",
    [(games.create_mixed_behav_game_efg(), "Infoset 1:1", [0.72, 0.28], False),
     (games.create_mixed_behav_game_efg(), "Infoset 2:1", [0.42, 0.58], False),
     (games.create_mixed_behav_game_efg(), "Infoset 3:1", [0.02, 0.98], False),
     (games.create_mixed_behav_game_efg(), "Infoset 1:1", ["7/9", "2/9"], True),
     (games.create_mixed_behav_game_efg(), "Infoset 2:1", ["4/13", "9/13"], True),
     (games.create_mixed_behav_game_efg(), "Infoset 3:1", ["1/98", "97/98"], True),
<<<<<<< HEAD
     (games.create_stripped_down_poker_efg(), "(1,1)", [0.1, 0.9], False),
     (games.create_stripped_down_poker_efg(), "(1,2)", [0.2, 0.8], False),
     (games.create_stripped_down_poker_efg(), "(2,1)", [0.3, 0.7], False),
     (games.create_stripped_down_poker_efg(), "(1,1)", ["1/10", "9/10"], True),
     (games.create_stripped_down_poker_efg(), "(1,2)", ["2/10", "8/10"], True),
     (games.create_stripped_down_poker_efg(), "(2,1)", ["3/10", "7/10"], True),
=======
     (games.create_stripped_down_poker_efg(), "Alice has King", [0.1, 0.9], False),
     (games.create_stripped_down_poker_efg(), "Alice has Queen", [0.2, 0.8], False),
     (games.create_stripped_down_poker_efg(), "Bob's response", [0.3, 0.7], False),
     (games.create_stripped_down_poker_efg(), "Alice has King", ["1/10", "9/10"], True),
     (games.create_stripped_down_poker_efg(), "Alice has Queen", ["2/10", "8/10"], True),
     (games.create_stripped_down_poker_efg(), "Bob's response", ["3/10", "7/10"], True),
>>>>>>> 4b0a3dc7
     ]
)
def test_set_probabilities_infoset_by_label(game: gbt.Game, infoset_label: str, probs: list,
                                            rational_flag: bool):
    profile = game.mixed_behavior_profile(rational=rational_flag)
    if rational_flag:
        probs = [gbt.Rational(p) for p in probs]
    profile[infoset_label] = probs
    assert profile[infoset_label] == probs


@pytest.mark.parametrize(
    "game,player_idx,behav_data,rational_flag",
    [(games.create_mixed_behav_game_efg(), 0, [[0.72, 0.28]], False),
     (games.create_mixed_behav_game_efg(), 1, [[0.42, 0.58]], False),
     (games.create_mixed_behav_game_efg(), 2, [[0.02, 0.98]], False),
     (games.create_mixed_behav_game_efg(), 0, [["7/9", "2/9"]], True),
     (games.create_mixed_behav_game_efg(), 1, [["4/13", "9/13"]], True),
     (games.create_mixed_behav_game_efg(), 2, [["1/98", "97/98"]], True),
     (games.create_stripped_down_poker_efg(), 0, [[0.1, 0.9], [0.5, 0.5]], False),
     (games.create_stripped_down_poker_efg(), 1, [[0.6, 0.4]], False),
     (games.create_stripped_down_poker_efg(), 0, [["1/3", "2/3"], ["1/2", "1/2"]], True),
     (games.create_stripped_down_poker_efg(), 1, [["2/3", "1/3"]], True),
     ]
)
def test_set_probabilities_player(game: gbt.Game, player_idx: int, behav_data: list,
                                  rational_flag: bool):
    player = game.players[player_idx]
    profile = game.mixed_behavior_profile(rational=rational_flag)
    if rational_flag:
        behav_data = [[gbt.Rational(prob) for prob in probs] for probs in behav_data]
    profile[player] = behav_data
    assert profile[player] == behav_data


@pytest.mark.parametrize(
    "game,player_label,behav_data,rational_flag",
    [(games.create_mixed_behav_game_efg(), "Player 1", [[0.72, 0.28]], False),
     (games.create_mixed_behav_game_efg(), "Player 2", [[0.42, 0.58]], False),
     (games.create_mixed_behav_game_efg(), "Player 3", [[0.02, 0.98]], False),
     (games.create_mixed_behav_game_efg(), "Player 1", [["7/9", "2/9"]], True),
     (games.create_mixed_behav_game_efg(), "Player 2", [["4/13", "9/13"]], True),
     (games.create_mixed_behav_game_efg(), "Player 3", [["1/98", "97/98"]], True),
<<<<<<< HEAD
     (games.create_stripped_down_poker_efg(), "Fred", [[0.1, 0.9], [0.5, 0.5]], False),
     (games.create_stripped_down_poker_efg(), "Alice", [[0.6, 0.4]], False),
     (games.create_stripped_down_poker_efg(), "Fred", [["1/3", "2/3"], ["1/2", "1/2"]],
      True),
     (games.create_stripped_down_poker_efg(), "Alice", [["2/3", "1/3"]], True),
=======
     (games.create_stripped_down_poker_efg(), "Alice", [[0.1, 0.9], [0.5, 0.5]], False),
     (games.create_stripped_down_poker_efg(), "Bob", [[0.6, 0.4]], False),
     (games.create_stripped_down_poker_efg(), "Alice", [["1/3", "2/3"], ["1/2", "1/2"]],
      True),
     (games.create_stripped_down_poker_efg(), "Bob", [["2/3", "1/3"]], True),
>>>>>>> 4b0a3dc7
     ]
)
def test_set_probabilities_player_by_label(game: gbt.Game, player_label: str, behav_data: list,
                                           rational_flag: bool):
    profile = game.mixed_behavior_profile(rational=rational_flag)
    if rational_flag:
        behav_data = [[gbt.Rational(prob) for prob in probs] for probs in behav_data]
    profile[player_label] = behav_data
    assert profile[player_label] == behav_data


@pytest.mark.parametrize(
    "game,node_idx,realiz_prob,rational_flag",
    [(games.create_mixed_behav_game_efg(), 0, "1", True),
     (games.create_mixed_behav_game_efg(), 1, "1/2", True),
     (games.create_mixed_behav_game_efg(), 2, "1/4", True),
     (games.create_mixed_behav_game_efg(), 3, "1/8", True),
     (games.create_mixed_behav_game_efg(), 4, "1/8", True),
     (games.create_mixed_behav_game_efg(), 5, "1/4", True),
     (games.create_mixed_behav_game_efg(), 6, "1/8", True),
     (games.create_mixed_behav_game_efg(), 7, "1/8", True),
     (games.create_mixed_behav_game_efg(), 8, "1/2", True),
     (games.create_mixed_behav_game_efg(), 9, "1/4", True),
     (games.create_mixed_behav_game_efg(), 10, "1/8", True),
     (games.create_mixed_behav_game_efg(), 11, "1/8", True),
     (games.create_mixed_behav_game_efg(), 12, "1/4", True),
     (games.create_mixed_behav_game_efg(), 13, "1/8", True),
     (games.create_mixed_behav_game_efg(), 14, "1/8", True),
     (games.create_mixed_behav_game_efg(), 0, 1.0, False),
     (games.create_mixed_behav_game_efg(), 1, 0.5, False),
     (games.create_mixed_behav_game_efg(), 2, 0.25, False),
     (games.create_mixed_behav_game_efg(), 3, 0.125, False),
     (games.create_mixed_behav_game_efg(), 4, 0.125, False),
     (games.create_mixed_behav_game_efg(), 5, 0.25, False),
     (games.create_mixed_behav_game_efg(), 6, 0.125, False),
     (games.create_mixed_behav_game_efg(), 7, 0.125, False),
     (games.create_mixed_behav_game_efg(), 8, 0.5, False),
     (games.create_mixed_behav_game_efg(), 9, 0.25, False),
     (games.create_mixed_behav_game_efg(), 10, 0.125, False),
     (games.create_mixed_behav_game_efg(), 11, 0.125, False),
     (games.create_mixed_behav_game_efg(), 12, 0.25, False),
     (games.create_mixed_behav_game_efg(), 13, 0.125, False),
     (games.create_mixed_behav_game_efg(), 14, 0.125, False),
     (games.create_stripped_down_poker_efg(), 0, "1", True),
     (games.create_stripped_down_poker_efg(), 1, "1/2", True),
     (games.create_stripped_down_poker_efg(), 2, "1/4", True),
     (games.create_stripped_down_poker_efg(), 3, "1/8", True),
     (games.create_stripped_down_poker_efg(), 4, "1/8", True),
     (games.create_stripped_down_poker_efg(), 5, "1/4", True),
     (games.create_stripped_down_poker_efg(), 6, "1/2", True),
     (games.create_stripped_down_poker_efg(), 7, "1/4", True),
     (games.create_stripped_down_poker_efg(), 8, "1/8", True),
     (games.create_stripped_down_poker_efg(), 9, "1/8", True),
     (games.create_stripped_down_poker_efg(), 10, "1/4", True),
     (games.create_stripped_down_poker_efg(), 0, 1.0, False),
     (games.create_stripped_down_poker_efg(), 1, 0.5, False),
     (games.create_stripped_down_poker_efg(), 2, 0.25, False),
     (games.create_stripped_down_poker_efg(), 3, 0.125, False),
     (games.create_stripped_down_poker_efg(), 4, 0.125, False),
     (games.create_stripped_down_poker_efg(), 5, 0.25, False),
     (games.create_stripped_down_poker_efg(), 6, 0.5, False),
     (games.create_stripped_down_poker_efg(), 7, 0.25, False),
     (games.create_stripped_down_poker_efg(), 8, 0.125, False),
     (games.create_stripped_down_poker_efg(), 9, 0.125, False),
     (games.create_stripped_down_poker_efg(), 10, 0.25, False)]
)
def test_realiz_prob_nodes_reference(game: gbt.Game, node_idx: int,
                                     realiz_prob: typing.Union[str, float], rational_flag: bool):
    profile = game.mixed_behavior_profile(rational=rational_flag)
    realiz_prob = (gbt.Rational(realiz_prob) if rational_flag else realiz_prob)
    node = list(game.nodes)[node_idx]
    assert profile.realiz_prob(node) == realiz_prob


@pytest.mark.parametrize(
    "game,player_idx,infoset_idx,prob,rational_flag",
    [(games.create_mixed_behav_game_efg(), 0, 0, 1.0, False),
     (games.create_mixed_behav_game_efg(), 1, 0, 1.0, False),
     (games.create_mixed_behav_game_efg(), 2, 0, 1.0, False),
     (games.create_mixed_behav_game_efg(), 0, 0, "1", True),
     (games.create_mixed_behav_game_efg(), 1, 0, "1", True),
     (games.create_mixed_behav_game_efg(), 2, 0, "1", True),
     (games.create_stripped_down_poker_efg(), 0, 0, 0.5, False),
     (games.create_stripped_down_poker_efg(), 0, 1, 0.5, False),
     (games.create_stripped_down_poker_efg(), 1, 0, 0.5, False),
     (games.create_stripped_down_poker_efg(), 0, 0, "1/2", True),
     (games.create_stripped_down_poker_efg(), 0, 1, "1/2", True),
     (games.create_stripped_down_poker_efg(), 1, 0, "1/2", True),
     ]
)
def test_infoset_prob_reference(game: gbt.Game, player_idx: int, infoset_idx: int,
                                prob: typing.Union[str, float], rational_flag: bool):
    profile = game.mixed_behavior_profile(rational=rational_flag)
    ip = profile.infoset_prob(game.players[player_idx].infosets[infoset_idx])
    assert ip == (gbt.Rational(prob) if rational_flag else prob)


@pytest.mark.parametrize(
    "game,label,prob,rational_flag,",
    [(games.create_mixed_behav_game_efg(), "Infoset 1:1", 1.0, False),
     (games.create_mixed_behav_game_efg(), "Infoset 2:1", 1.0, False),
     (games.create_mixed_behav_game_efg(), "Infoset 3:1", 1.0, False),
     (games.create_mixed_behav_game_efg(), "Infoset 1:1", "1", True),
     (games.create_mixed_behav_game_efg(), "Infoset 2:1", "1", True),
     (games.create_mixed_behav_game_efg(), "Infoset 3:1", "1", True),
<<<<<<< HEAD
     (games.create_stripped_down_poker_efg(), "(1,1)", 0.5, False),
     (games.create_stripped_down_poker_efg(), "(1,2)", 0.5, False),
     (games.create_stripped_down_poker_efg(), "(2,1)", 0.5, False),
     (games.create_stripped_down_poker_efg(), "(1,1)", "1/2", True),
     (games.create_stripped_down_poker_efg(), "(1,2)", "1/2", True),
     (games.create_stripped_down_poker_efg(), "(2,1)", "1/2", True),
=======
     (games.create_stripped_down_poker_efg(), "Alice has King",  0.5, False),
     (games.create_stripped_down_poker_efg(), "Alice has Queen", 0.5, False),
     (games.create_stripped_down_poker_efg(), "Bob's response",  0.5, False),
     (games.create_stripped_down_poker_efg(), "Alice has King",  "1/2", True),
     (games.create_stripped_down_poker_efg(), "Alice has Queen", "1/2", True),
     (games.create_stripped_down_poker_efg(), "Bob's response",  "1/2", True),
>>>>>>> 4b0a3dc7
     ]
)
def test_infoset_prob_by_label_reference(game: gbt.Game, label: str,
                                         prob: typing.Union[str, float], rational_flag: bool):
    profile = game.mixed_behavior_profile(rational=rational_flag)
    assert profile.infoset_prob(label) == (gbt.Rational(prob) if rational_flag else prob)


@pytest.mark.parametrize(
    "game,player_idx,infoset_idx,payoff,rational_flag",
    [(games.create_mixed_behav_game_efg(), 0, 0, 3.0, False),
     (games.create_mixed_behav_game_efg(), 1, 0, 3.0, False),
     (games.create_mixed_behav_game_efg(), 2, 0, 3.25, False),
     (games.create_mixed_behav_game_efg(), 0, 0, "3", True),
     (games.create_mixed_behav_game_efg(), 1, 0, "3", True),
     (games.create_mixed_behav_game_efg(), 2, 0, "13/4", True),
     (games.create_stripped_down_poker_efg(), 0, 0, 0.25, False),
     (games.create_stripped_down_poker_efg(), 0, 1, -0.75, False),
     (games.create_stripped_down_poker_efg(), 1, 0, -0.5, False),
     (games.create_stripped_down_poker_efg(), 0, 0, "1/4", True),
     (games.create_stripped_down_poker_efg(), 0, 1, "-3/4", True),
     (games.create_stripped_down_poker_efg(), 1, 0, "-1/2", True),
     ]
)
def test_infoset_payoff_reference(game: gbt.Game, player_idx: int, infoset_idx: int,
                                  payoff: typing.Union[str, float], rational_flag: bool):
    profile = game.mixed_behavior_profile(rational=rational_flag)
    iv = profile.infoset_value(game.players[player_idx].infosets[infoset_idx])
    assert iv == (gbt.Rational(payoff) if rational_flag else payoff)


@pytest.mark.parametrize(
    "game,label,payoff,rational_flag",
    [(games.create_mixed_behav_game_efg(), "Infoset 1:1", 3.0, False),
     (games.create_mixed_behav_game_efg(), "Infoset 2:1", 3.0, False),
     (games.create_mixed_behav_game_efg(), "Infoset 3:1", 3.25, False),
     (games.create_mixed_behav_game_efg(), "Infoset 1:1", "3", True),
     (games.create_mixed_behav_game_efg(), "Infoset 2:1", "3", True),
     (games.create_mixed_behav_game_efg(), "Infoset 3:1", "13/4", True),
<<<<<<< HEAD
     (games.create_stripped_down_poker_efg(), "(1,1)", 0.25, False),
     (games.create_stripped_down_poker_efg(), "(1,2)", -0.75, False),
     (games.create_stripped_down_poker_efg(), "(2,1)", -0.5, False),
     (games.create_stripped_down_poker_efg(), "(1,1)", "1/4", True),
     (games.create_stripped_down_poker_efg(), "(1,2)", "-3/4", True),
     (games.create_stripped_down_poker_efg(), "(2,1)", "-1/2", True),
=======
     (games.create_stripped_down_poker_efg(), "Alice has King", 0.25, False),
     (games.create_stripped_down_poker_efg(), "Alice has Queen", -0.75, False),
     (games.create_stripped_down_poker_efg(), "Bob's response", -0.5, False),
     (games.create_stripped_down_poker_efg(), "Alice has King", "1/4", True),
     (games.create_stripped_down_poker_efg(), "Alice has Queen", "-3/4", True),
     (games.create_stripped_down_poker_efg(), "Bob's response", "-1/2", True),
>>>>>>> 4b0a3dc7
     ]
)
def test_infoset_payoff_by_label_reference(game: gbt.Game, label: str,
                                           payoff: typing.Union[str, float], rational_flag: bool):
    profile = game.mixed_behavior_profile(rational=rational_flag)
    assert profile.infoset_value(label) == (gbt.Rational(payoff) if rational_flag else payoff)


@pytest.mark.parametrize(
    "game,player_idx,infoset_idx,action_idx,payoff,rational_flag",
    [(games.create_mixed_behav_game_efg(), 0, 0, 0, 3.0, False),
     (games.create_mixed_behav_game_efg(), 0, 0, 1, 3.0, False),
     (games.create_mixed_behav_game_efg(), 1, 0, 0, 3.0, False),
     (games.create_mixed_behav_game_efg(), 1, 0, 1, 3.0, False),
     (games.create_mixed_behav_game_efg(), 2, 0, 0, 3.5, False),
     (games.create_mixed_behav_game_efg(), 2, 0, 1, 3.0, False),
     (games.create_mixed_behav_game_efg(), 2, 0, 1, 3.0, False),
     (games.create_mixed_behav_game_efg(), 0, 0, 0, "3/1", True),
     (games.create_mixed_behav_game_efg(), 0, 0, 1, "3/1", True),
     (games.create_mixed_behav_game_efg(), 1, 0, 0, "3/1", True),
     (games.create_mixed_behav_game_efg(), 1, 0, 1, "3/1", True),
     (games.create_mixed_behav_game_efg(), 2, 0, 0, "7/2", True),
     (games.create_mixed_behav_game_efg(), 2, 0, 1, "3/1", True),
     (games.create_stripped_down_poker_efg(), 0, 0, 0, 1.5, False),
     (games.create_stripped_down_poker_efg(), 0, 0, 1, -1, False),
     (games.create_stripped_down_poker_efg(), 0, 1, 0, -0.5, False),
     (games.create_stripped_down_poker_efg(), 0, 1, 1, -1, False),
     (games.create_stripped_down_poker_efg(), 1, 0, 0, 0, False),
     (games.create_stripped_down_poker_efg(), 1, 0, 1, -1, False),
     (games.create_stripped_down_poker_efg(), 0, 0, 0, "3/2", True),
     (games.create_stripped_down_poker_efg(), 0, 0, 1, -1, True),
     (games.create_stripped_down_poker_efg(), 0, 1, 0, "-1/2", True),
     (games.create_stripped_down_poker_efg(), 0, 1, 1, -1, True),
     (games.create_stripped_down_poker_efg(), 1, 0, 0, 0, True),
     (games.create_stripped_down_poker_efg(), 1, 0, 1, -1, True),
     ]
)
def test_action_payoff_reference(game: gbt.Game, player_idx: int, infoset_idx: int,
                                 action_idx: int, payoff: typing.Union[str, float],
                                 rational_flag: bool):
    profile = game.mixed_behavior_profile(rational=rational_flag)
    av = profile.action_value(game.players[player_idx].infosets[infoset_idx].actions[action_idx])
    assert av == (gbt.Rational(payoff) if rational_flag else payoff)


@pytest.mark.parametrize(
    "game,label,payoff,rational_flag",
    [(games.create_mixed_behav_game_efg(), "U1", 3.0, False),
     (games.create_mixed_behav_game_efg(), "D1", 3.0, False),
     (games.create_mixed_behav_game_efg(), "U2", 3.0, False),
     (games.create_mixed_behav_game_efg(), "D2", 3.0, False),
     (games.create_mixed_behav_game_efg(), "U3", 3.5, False),
     (games.create_mixed_behav_game_efg(), "D3", 3.0, False),
     (games.create_mixed_behav_game_efg(), "U1", "3", True),
     (games.create_mixed_behav_game_efg(), "D1", "3", True),
     (games.create_mixed_behav_game_efg(), "U2", "3", True),
     (games.create_mixed_behav_game_efg(), "D2", "3", True),
     (games.create_mixed_behav_game_efg(), "U3", "7/2", True),
     (games.create_mixed_behav_game_efg(), "D3", "3", True),
     (games.create_stripped_down_poker_efg(), "Call", 0, False),
     (games.create_stripped_down_poker_efg(), "Call", "0", True),
     ]
)
def test_action_value_by_label_reference(game: gbt.Game, label: str,
                                         payoff: typing.Union[str, float], rational_flag: bool):
    profile = game.mixed_behavior_profile(rational=rational_flag)
    assert profile.action_value(label) == (gbt.Rational(payoff) if rational_flag else payoff)


@pytest.mark.parametrize(
    "game,rational_flag",
    [(games.create_mixed_behav_game_efg(), False),
     (games.create_mixed_behav_game_efg(), True),
     (games.create_stripped_down_poker_efg(), False),
     (games.create_stripped_down_poker_efg(), True),
     ]
)
def test_regret_consistency(game: gbt.Game, rational_flag: bool):
    profile = game.mixed_behavior_profile(rational=rational_flag)
    for player in game.players:
        for infoset in player.infosets:
            for action in infoset.actions:
                assert (
                    profile.action_regret(action) ==
                    max(profile.action_value(a) for a in infoset.actions) -
                    profile.action_value(action)
                )


@pytest.mark.parametrize(
    "game,player_idx,infoset_idx,action_idx,action_probs,rational_flag,tol,value",
    [
     # uniform
     (games.create_mixed_behav_game_efg(), 0, 0, 0, None, False, TOL, 0),
     (games.create_mixed_behav_game_efg(), 0, 0, 1, None, False, TOL, 0),
     (games.create_mixed_behav_game_efg(), 1, 0, 0, None, False, TOL, 0),
     (games.create_mixed_behav_game_efg(), 1, 0, 1, None, False, TOL, 0),
     (games.create_mixed_behav_game_efg(), 2, 0, 0, None, False, TOL, 0),
     (games.create_mixed_behav_game_efg(), 2, 0, 1, None, False, TOL, 0.5),  # 3.5 - 3
     # U1 U2 U3
     (games.create_mixed_behav_game_efg(), 0, 0, 0, [1.0, 0.0, 1.0, 0.0, 1.0, 0.0], False, TOL, 0),
     (games.create_mixed_behav_game_efg(), 0, 0, 0, ["1", "0", "1", "0", "1", "0"], True, ZERO, 0),
     (games.create_mixed_behav_game_efg(), 0, 0, 1, [1.0, 0.0, 1.0, 0.0, 1.0, 0.0], False, TOL, 9),
     (games.create_mixed_behav_game_efg(), 0, 0, 1, ["1", "0", "1", "0", "1", "0"], True, ZERO, 9),
     (games.create_mixed_behav_game_efg(), 1, 0, 0, [1.0, 0.0, 1.0, 0.0, 1.0, 0.0], False, TOL, 0),
     (games.create_mixed_behav_game_efg(), 1, 0, 0, ["1", "0", "1", "0", "1", "0"], True, ZERO, 0),
     (games.create_mixed_behav_game_efg(), 1, 0, 1, [1.0, 0.0, 1.0, 0.0, 1.0, 0.0], False, TOL, 8),
     (games.create_mixed_behav_game_efg(), 1, 0, 1, ["1", "0", "1", "0", "1", "0"], True, ZERO, 8),
     # Mixed Nash equilibrium
     (games.create_mixed_behav_game_efg(), 0, 0, 0, ["2/5", "3/5", "1/2", "1/2", "1/3", "2/3"],
      True, ZERO, 0),
     (games.create_mixed_behav_game_efg(), 0, 0, 1, ["2/5", "3/5", "1/2", "1/2", "1/3", "2/3"],
      True, ZERO, 0),
     (games.create_mixed_behav_game_efg(), 1, 0, 0, ["2/5", "3/5", "1/2", "1/2", "1/3", "2/3"],
      True, ZERO, 0),
     (games.create_mixed_behav_game_efg(), 1, 0, 1, ["2/5", "3/5", "1/2", "1/2", "1/3", "2/3"],
      True, ZERO, 0),
     (games.create_mixed_behav_game_efg(), 2, 0, 0, ["2/5", "3/5", "1/2", "1/2", "1/3", "2/3"],
      True, ZERO, 0),
     (games.create_mixed_behav_game_efg(), 2, 0, 1, ["2/5", "3/5", "1/2", "1/2", "1/3", "2/3"],
      True, ZERO, 0),
     # uniform
     (games.create_stripped_down_poker_efg(), 0, 0, 0, None, False, TOL, 0),
     (games.create_stripped_down_poker_efg(), 0, 0, 1, None, False, TOL, 2.5),  # 1.5 - (-1)
     (games.create_stripped_down_poker_efg(), 0, 1, 0, None, False, TOL, 0),
     (games.create_stripped_down_poker_efg(), 0, 1, 1, None, False, TOL, 0.5),  # -0.5 - (-1)
     (games.create_stripped_down_poker_efg(), 1, 0, 0, None, False, TOL, 0),
     (games.create_stripped_down_poker_efg(), 1, 0, 1, None, False, TOL, 1),  # -0 - (-1)
     # mixed Nash equilibrium
     (games.create_stripped_down_poker_efg(), 0, 0, 0, ["1", "0", "1/3", "2/3", "2/3", "1/3"],
      True, ZERO, 0),
     (games.create_stripped_down_poker_efg(), 0, 0, 1, ["1", "0", "1/3", "2/3", "2/3", "1/3"],
      True, ZERO, "8/3"),  # (2/3*2 + 1/3*1) - (-1)
     ]
)
def test_regret_reference(game: gbt.Game, player_idx: int, infoset_idx: int, action_idx: int,
                          action_probs: typing.Union[None, list], rational_flag: bool,
                          tol: typing.Union[gbt.Rational, float], value: typing.Union[str, float]):
    action = game.players[player_idx].infosets[infoset_idx].actions[action_idx]
    profile = game.mixed_behavior_profile(rational=rational_flag)
    if action_probs:
        _set_action_probs(profile, action_probs, rational_flag)
    regret = profile.action_regret(action)
    value = gbt.Rational(value) if rational_flag else value
    assert abs(regret - value) <= tol


@pytest.mark.parametrize(
    "game,rational_flag",
    [(games.create_mixed_behav_game_efg(), False),
     (games.create_mixed_behav_game_efg(), True),
     (games.create_stripped_down_poker_efg(), False),
     (games.create_stripped_down_poker_efg(), True),
     ]
)
def test_martingale_property_of_node_value(game: gbt.Game, rational_flag: bool):
    """Loops over all nodes and for non-chance, non-terminal nodes, this checks that the node
    value is equal to the expected value of the node values of its children, using the normalized
    realization probabilities of those children
    """
    profile = game.mixed_behavior_profile(rational=rational_flag)
    for node in game.nodes:
        if node.is_terminal or node.player.is_chance:
            continue
        expected_val = 0
        node_prob = profile.realiz_prob(node)
        for child in node.children:
            prob = profile.realiz_prob(child) / node_prob
            expected_val += prob * profile.node_value(node.player, child)
        assert profile.node_value(node.player, node) == expected_val


@pytest.mark.parametrize(
    "game,rational_flag",
    [(games.create_mixed_behav_game_efg(), False),
     (games.create_mixed_behav_game_efg(), True),
     (games.create_stripped_down_poker_efg(), False),
     (games.create_stripped_down_poker_efg(), True)]
)
def test_node_value_consistency(game: gbt.Game, rational_flag: bool):
    """Test that the profile's node value at the root for each player matches the profile's payoff
    for the respective player"""
    profile = game.mixed_behavior_profile(rational=rational_flag)
    for player in game.players:
        assert profile.node_value(player, game.root) == profile.payoff(player)


@pytest.mark.parametrize(
    "game,action_probs,rational_flag,expected_value",
    [
     # uniform (non-Nash):
     (games.create_mixed_behav_game_efg(), None, True, "1/16"),
     (games.create_mixed_behav_game_efg(), None, False, 0.0625),
     # four pure Nash equilibria:
     (games.create_mixed_behav_game_efg(), [1.0, 0.0, 1.0, 0.0, 1.0, 0.0], False, 0),  # U1 U2 U3
     (games.create_mixed_behav_game_efg(), ["1", "0", "1", "0", "1", "0"], True, 0),
     (games.create_mixed_behav_game_efg(), ["1", "0", "0", "1", "0", "1"], True, 0),  # U1 D2 D3
     (games.create_mixed_behav_game_efg(), [1.0, 0.0, 0.0, 1.0, 0, 1.0], False, 0),
     (games.create_mixed_behav_game_efg(), ["0", "1", "1", "0", "0", "1"], True, 0),  # D1 U2 D3
     (games.create_mixed_behav_game_efg(), [0.0, 1.0, 1.0, 0.0, 0, 1.0], False, 0),
     (games.create_mixed_behav_game_efg(), ["0", "1", "0", "1", "1", "0"], True, 0),  # D1 D2 U3
     (games.create_mixed_behav_game_efg(), [0.0, 1.0, 0.0, 1.0, 1.0, 0], False, 0),
     # mixed Nash equilibrium (only rational tested):
     (games.create_mixed_behav_game_efg(), ["2/5", "3/5", "1/2", "1/2", "1/3", "2/3"], True, 0),
     # non-Nash pure profile: D1 D2 D3
     (games.create_mixed_behav_game_efg(), [0.0, 1.0, 0.0, 1.0, 0.0, 1.0], False, 29.0),
     (games.create_mixed_behav_game_efg(), ["0", "1", "0", "1", "0", "1"], True, "29"),
     # uniform (non-Nash):
     (games.create_stripped_down_poker_efg(), None, True, "15/8"),
     (games.create_stripped_down_poker_efg(), None, False, 1.875),
     # mixed Nash equilibrium (only rational tested):
     (games.create_stripped_down_poker_efg(), ["1", "0", "1/3", "2/3", "2/3", "1/3"], True, 0),
     # non-Nash pure profile:
     # Raise at 1:1, Raise at 1:2, Meet at 2:1
     (games.create_stripped_down_poker_efg(), ["1", "0", "1", "0", "1", "0"], True, 1),
     (games.create_stripped_down_poker_efg(), [1.0, 0.0, 1.0, 0.0, 1.0, 0.0], False, 1.0),
     ]
)
def test_liap_value_reference(game: gbt.Game, action_probs: typing.Union[None, list],
                              rational_flag: bool, expected_value: typing.Union[str, float]):
    """Tests liap_value under profile given by action_probs
    (which will be uniform if action_probs is None)
    """
    profile = game.mixed_behavior_profile(rational=rational_flag)
    if action_probs:
        _set_action_probs(profile, action_probs, rational_flag)
    assert (
        profile.liap_value() == (gbt.Rational(expected_value) if rational_flag else expected_value)
    )


@pytest.mark.parametrize(
    "game,tol,probs,infoset_idx,member_idx,value,rational_flag",
    [(games.create_mixed_behav_game_efg(), TOL, [0.8, 0.2, 0.4, 0.6, 0.0, 1.0], 0, 0, 1.0, False),
     (games.create_mixed_behav_game_efg(), TOL, [0.8, 0.2, 0.4, 0.6, 0.0, 1.0], 1, 0, 0.8, False),
     (games.create_mixed_behav_game_efg(), TOL, [0.8, 0.2, 0.4, 0.6, 0.0, 1.0], 1, 1, 0.2, False),
     (games.create_mixed_behav_game_efg(), TOL, [0.8, 0.2, 0.4, 0.6, 0.0, 1.0], 2, 0, 0.32, False),
     (games.create_mixed_behav_game_efg(), TOL, [0.8, 0.2, 0.4, 0.6, 0.0, 1.0], 2, 1, 0.48, False),
     (games.create_mixed_behav_game_efg(), ZERO, ["4/5", "1/5", "2/5", "3/5", "0", "1"], 0, 0, "1",
      True),
     (games.create_mixed_behav_game_efg(), ZERO, ["4/5", "1/5", "2/5", "3/5", "0", "1"], 1, 0,
      "4/5", True),
     (games.create_mixed_behav_game_efg(), ZERO, ["4/5", "1/5", "2/5", "3/5", "0", "1"], 1, 1,
      "1/5", True),
     (games.create_mixed_behav_game_efg(), ZERO, ["4/5", "1/5", "2/5", "3/5", "0", "1"], 2, 0,
      "8/25", True),
     (games.create_mixed_behav_game_efg(), ZERO, ["4/5", "1/5", "2/5", "3/5", "0", "1"], 2, 1,
      "12/25", True),
     (games.create_stripped_down_poker_efg(), ZERO, ["4/5", "1/5", "2/5", "3/5", "0", "1"],
      0, 0, "1", True),
     (games.create_stripped_down_poker_efg(), ZERO, ["4/5", "1/5", "2/5", "3/5", "0", "1"],
      1, 0, "1", True),
     (games.create_stripped_down_poker_efg(), ZERO, ["4/5", "1/5", "2/5", "3/5", "0", "1"],
      2, 0, "2/3", True),
     (games.create_stripped_down_poker_efg(), ZERO, ["4/5", "1/5", "2/5", "3/5", "0", "1"],
      2, 1, "1/3", True),
     (games.create_stripped_down_poker_efg(), ZERO, ["1", "0", "2/5", "3/5", "0", "1"],
      2, 0, "5/7", True),
     (games.create_stripped_down_poker_efg(), ZERO, ["1", "0", "2/5", "3/5", "0", "1"],
      2, 1, "2/7", True),
     ]
    )
def test_node_belief_reference(game: gbt.Game, tol: typing.Union[gbt.Rational, float],
                               probs: list, infoset_idx: int, member_idx: int,
                               value: typing.Union[str, float], rational_flag: bool):
    profile = game.mixed_behavior_profile(rational=rational_flag)
    _set_action_probs(profile, probs, rational_flag)
    node = game.infosets[infoset_idx].members[member_idx]
    value = gbt.Rational(value) if rational_flag else value
    assert abs(profile.belief(node) - value) <= tol


@pytest.mark.parametrize(
    "game,rational_flag",
    [(games.create_stripped_down_poker_efg(), True),
     (games.create_stripped_down_poker_efg(), False),
     ]
)
def test_payoff_value_error_with_chance_player(game: gbt.Game, rational_flag: bool):
    """Ensure a value error is thrown when we call payoff for a chance player"""
    chance_player = game.players.chance
    with pytest.raises(ValueError):
        game.mixed_behavior_profile(rational=rational_flag).payoff(chance_player)


@pytest.mark.parametrize(
    "game,rational_flag",
    [(games.create_stripped_down_poker_efg(), True),
     (games.create_stripped_down_poker_efg(), False),
     ]
)
def test_infoset_value_error_with_chance_player_infoset(game: gbt.Game, rational_flag: bool):
    """Ensure a value error is raised when we call action value for a chance action"""
    chance_infoset = game.players.chance.infosets[0]
    with pytest.raises(ValueError):
        game.mixed_behavior_profile(rational=rational_flag).infoset_value(chance_infoset)


@pytest.mark.parametrize(
    "game,rational_flag",
    [(games.create_stripped_down_poker_efg(), True),
     (games.create_stripped_down_poker_efg(), False),
     ]
)
def test_action_value_error_with_chance_player_action(game: gbt.Game, rational_flag: bool):
    """Ensure a value error is raised when we call action value for a chance action"""
    chance_action = game.players.chance.infosets[0].actions[0]
    with pytest.raises(ValueError):
        game.mixed_behavior_profile(rational=rational_flag).action_value(chance_action)


def _get_answers_one_order(game: gbt.Game, action_probs_1st: tuple, action_probs_2nd: tuple,
                           rational_flag: bool, func_to_test: typing.Callable,
                           object_to_test_on: typing.Any):
    """helper function for the 'profile_order' caching tests"""
    ret = dict()
    profile = game.mixed_behavior_profile(rational=rational_flag)
    _set_action_probs(profile, action_probs_1st, rational_flag)
    ret[action_probs_1st] = func_to_test(profile, object_to_test_on)
    _set_action_probs(profile, action_probs_2nd, rational_flag)  # change the profile in place
    ret[action_probs_2nd] = func_to_test(profile, object_to_test_on)
    return ret


def _get_and_check_answers(game: gbt.Game, action_probs1: tuple, action_probs2: tuple,
                           rational_flag: bool, func_to_test: typing.Callable,
                           objects_to_test_on: typing.Collection):
    """helper function for the 'profile_order' caching tests"""
    order1_answers = {o: _get_answers_one_order(game, action_probs1, action_probs2, rational_flag,
                                                func_to_test, o) for o in objects_to_test_on}
    order2_answers = {o: _get_answers_one_order(game, action_probs2, action_probs1, rational_flag,
                                                func_to_test, o) for o in objects_to_test_on}
    assert order1_answers == order2_answers


PROBS_1A_doub = (0.2, 0.8, 0.1, 0.9, 0.5, 0.5)
PROBS_2A_doub = (1.0, 0.0, 1.0, 0.0, 1.0, 0.0)
PROBS_1A_rat = ("2/10", "8/10", "1/10", "9/10", "1/2", "1/2")
PROBS_2A_rat = ("1", "0", "1", "0", "1", "0")
PROBS_1B_doub = (0.5, 0.5, 0.5, 0.5, 0.5, 0.5)
PROBS_2B_doub = (1.0, 0.0, 1.0, 0.0, 1.0, 0.0)
PROBS_1B_rat = ("1/2", "1/2", "1/2", "1/2", "1/2", "1/2")
PROBS_2B_rat = ("1", "0", "1", "0", "1", "0")


@pytest.mark.parametrize(
    "game,action_probs1,action_probs2,rational_flag,func_to_test,objects_to_test",
    [
     ######################################################################################
     # belief (at nodes)
     (games.create_mixed_behav_game_efg(), PROBS_1A_doub, PROBS_2A_doub, False,
      lambda x, y: x.belief(y), lambda x: x.nodes),
     (games.create_mixed_behav_game_efg(), PROBS_1A_rat, PROBS_2A_rat, True,
      lambda x, y: x.belief(y), lambda x: x.nodes),
     (games.create_stripped_down_poker_efg(), PROBS_1B_doub, PROBS_2B_doub, False,
      lambda x, y: x.belief(y), lambda x: x.nodes),
     (games.create_stripped_down_poker_efg(), PROBS_1A_rat, PROBS_2A_rat, True,
      lambda x, y: x.belief(y), lambda x: x.nodes),
     ######################################################################################
     # realiz_prob (at nodes)
     (games.create_mixed_behav_game_efg(), PROBS_1A_doub, PROBS_2A_doub, False,
      lambda x, y: x.realiz_prob(y), lambda x: x.nodes),
     (games.create_mixed_behav_game_efg(), PROBS_1A_rat, PROBS_2A_rat, True,
      lambda x, y: x.realiz_prob(y), lambda x: x.nodes),
     (games.create_stripped_down_poker_efg(), PROBS_1B_doub, PROBS_2B_doub, False,
      lambda x, y: x.realiz_prob(y), lambda x: x.nodes),
     (games.create_stripped_down_poker_efg(), PROBS_1A_rat, PROBS_2A_rat, True,
      lambda x, y: x.realiz_prob(y), lambda x: x.nodes),
     ######################################################################################
     # infoset_prob
     (games.create_mixed_behav_game_efg(), PROBS_1A_doub, PROBS_2A_doub, False,
      lambda x, y: x.infoset_prob(y), lambda x: x.infosets),
     (games.create_mixed_behav_game_efg(), PROBS_1A_rat, PROBS_2A_rat, True,
      lambda x, y: x.infoset_prob(y), lambda x: x.infosets),
     (games.create_stripped_down_poker_efg(), PROBS_1B_doub, PROBS_2B_doub, False,
      lambda x, y: x.infoset_prob(y), lambda x: x.infosets),
     (games.create_stripped_down_poker_efg(), PROBS_1A_rat, PROBS_2A_rat, True,
      lambda x, y: x.infoset_prob(y), lambda x: x.infosets),
     ######################################################################################
     # infoset_value
     (games.create_mixed_behav_game_efg(), PROBS_1A_doub, PROBS_2A_doub, False,
      lambda x, y: x.infoset_value(y), lambda x: x.infosets),
     (games.create_mixed_behav_game_efg(), PROBS_1A_rat, PROBS_2A_rat, True,
      lambda x, y: x.infoset_value(y), lambda x: x.infosets),
     (games.create_stripped_down_poker_efg(), PROBS_1B_doub, PROBS_2B_doub, False,
      lambda x, y: x.infoset_value(y), lambda x: x.infosets),
     (games.create_stripped_down_poker_efg(), PROBS_1A_rat, PROBS_2A_rat, True,
      lambda x, y: x.infoset_value(y), lambda x: x.infosets),
     ######################################################################################
     # action_value
     (games.create_mixed_behav_game_efg(), PROBS_1A_doub, PROBS_2A_doub, False,
      lambda x, y: x.action_value(y), lambda x: x.actions),
     (games.create_mixed_behav_game_efg(), PROBS_1A_rat, PROBS_2A_rat, True,
      lambda x, y: x.action_value(y), lambda x: x.actions),
     (games.create_stripped_down_poker_efg(), PROBS_1B_doub, PROBS_2B_doub, False,
      lambda x, y: x.action_value(y), lambda x: x.actions),
     (games.create_stripped_down_poker_efg(), PROBS_1A_rat, PROBS_2A_rat, True,
      lambda x, y: x.action_value(y), lambda x: x.actions),
     ######################################################################################
     # regret (for actions)
     (games.create_mixed_behav_game_efg(), PROBS_1A_doub, PROBS_2A_doub, False,
      lambda x, y: x.action_regret(y), lambda x: x.actions),
     (games.create_mixed_behav_game_efg(), PROBS_1A_rat, PROBS_2A_rat, True,
      lambda x, y: x.action_regret(y), lambda x: x.actions),
     (games.create_stripped_down_poker_efg(), PROBS_1B_doub, PROBS_2B_doub, False,
      lambda x, y: x.action_regret(y), lambda x: x.actions),
     (games.create_stripped_down_poker_efg(), PROBS_1A_rat, PROBS_2A_rat, True,
      lambda x, y: x.action_regret(y), lambda x: x.actions),
     ######################################################################################
     # node_value
     (games.create_mixed_behav_game_efg(), PROBS_1A_doub, PROBS_2A_doub, False,
      lambda x, y: x.node_value(player=y[0], node=y[1]),
      lambda x: list(product(x.players, x.nodes))),
     (games.create_mixed_behav_game_efg(), PROBS_1A_rat, PROBS_2A_rat, True,
      lambda x, y: x.node_value(player=y[0], node=y[1]),
      lambda x: list(product(x.players, x.nodes))),
     (games.create_stripped_down_poker_efg(), PROBS_1B_doub, PROBS_2B_doub, False,
      lambda x, y: x.node_value(player=y[0], node=y[1]),
      lambda x: list(product(x.players, x.nodes))),
     (games.create_stripped_down_poker_efg(), PROBS_1A_rat, PROBS_2A_rat, True,
      lambda x, y: x.node_value(player=y[0], node=y[1]),
      lambda x: list(product(x.players, x.nodes))),
     ######################################################################################
     # liap_value (of profile, hence [1] for objects_to_test, any singleton collection would do)
     (games.create_mixed_behav_game_efg(), PROBS_1A_doub, PROBS_2A_doub, False,
      lambda x, y: x.liap_value(), lambda x: [1]),
     (games.create_mixed_behav_game_efg(), PROBS_1A_rat, PROBS_2A_rat, True,
      lambda x, y: x.liap_value(), lambda x: [1]),
     (games.create_stripped_down_poker_efg(), PROBS_1B_doub, PROBS_2B_doub, False,
      lambda x, y: x.liap_value(), lambda x: [1]),
     (games.create_stripped_down_poker_efg(), PROBS_1A_rat, PROBS_2A_rat, True,
      lambda x, y: x.liap_value(), lambda x: [1]),
     ]
)
def test_profile_order_consistency(game: gbt.Game,
                                   action_probs1: tuple,
                                   action_probs2: tuple, rational_flag: bool,
                                   func_to_test: typing.Callable,
                                   objects_to_test: typing.Callable):
    _get_and_check_answers(game, action_probs1, action_probs2, rational_flag, func_to_test,
                           objects_to_test(game))


@pytest.mark.parametrize(
    "game,rational_flag,data",
    [(games.create_mixed_behav_game_efg(), True, [[[0, 1]], [[0, 1]], [[1, 0]]]),
     (games.create_mixed_behav_game_efg(), True, [[["1/5", "4/5"]], [["1/4", "3/4"]], [[1, 0]]]),
     (games.create_stripped_down_poker_efg(), True, [[[1/5, 4/5], [3/5, 2/5]], [[1/4, 3/4]]]),
     (games.create_mixed_behav_game_efg(), False, [[[0, 1]], [[1, 0]], [[1, 0]]]),
     (games.create_mixed_behav_game_efg(), False, [[[1/5, 4/5]], [[1/4, 3/4]], [[1, 0]]]),
     (games.create_stripped_down_poker_efg(), False, [[[1/5, 4/5], [3/5, 2/5]], [[1/4, 3/4]]])
     ]
)
def test_specific_profile(game: gbt.Game, rational_flag: bool, data: list):
    """Test that the mixed behavior profile is initialized from a specific distribution
    for each player over his actions.
    """
    profile = game.mixed_behavior_profile(rational=rational_flag, data=data)
    for (action, prob) in zip(game.actions, [k for i in data for j in i for k in j]):
        assert profile[action] == (gbt.Rational(prob) if rational_flag else prob)


@pytest.mark.parametrize(
    "game,rational_flag,data",
    [(games.create_mixed_behav_game_efg(), True,
      [[[0, 1, 0]], [[1, 0]], [["1/2", "1/2"]]]),
     (games.create_mixed_behav_game_efg(), True,
      [[[0, 1]], [[1, 0]], [[1, 0]], [[0, 1]]]),
     (games.create_stripped_down_poker_efg(), True,
      [[["1/5", "4/5"], ["3/5", "2/5"]], [["1/4", "3/4"], ["1/4", "3/4"]]]),
     (games.create_el_farol_bar_game_efg(), True,
      [[4/9, 5/9], [0], [1/2, 1/2], [11/12, 1/12], [1/2, 1/2]]),
     (games.create_el_farol_bar_game_efg(), True,
      [[1/2, 1/2]]),
     (games.create_mixed_behav_game_efg(), False,
      [[[0, 1, 0]], [[1, 0]], [[1, 0]]]),
     (games.create_mixed_behav_game_efg(), False,
      [[[0, 1]], [[1, 0]], [[1, 0]], [[0, 1]]]),
     (games.create_stripped_down_poker_efg(), False,
      [[[1/5, 4/5], [3/5, 2/5]], [[1/4, 3/4], [1/4, 3/4]]]),
     (games.create_el_farol_bar_game_efg(), False,
      [[4/9, 5/9], [0], [1/2, 1/2], [11/12, 1/12], [1/2, 1/2]]),
     (games.create_el_farol_bar_game_efg(), False,
      [[1/2, 1/2]])
     ]
)
def test_profile_data_error(game: gbt.Game, rational_flag: bool, data: list):
    """Test to ensure a pygambit.ValueError is raised when the data do not
    match with the number of players, the number of the infosets, and the
    number of actions per infoset.
    """
    with pytest.raises(ValueError):
        game.mixed_behavior_profile(rational=rational_flag, data=data)


@pytest.mark.parametrize(
    "game,rational_flag,data",
    [(games.create_coord_4x4_nfg(), True,
      [["1/5", "2/5", 0, "2/5"], ["1/4", "3/8", "1/4", "3/8"]]),
     (games.create_coord_4x4_nfg(), False,
      [[1/5, 2/5, 0/5, 2/5], [1/4, 3/8, 1/4, 3/8]]),
     ]
)
def test_tree_representation_error(game: gbt.Game, rational_flag: bool, data: list):
    """Test to ensure a pygambit.UndefinedOperationError is raised when the game
    to create a mixed behavior profile does not have a tree representation.
    """
    with pytest.raises(gbt.UndefinedOperationError):
        game.mixed_behavior_profile(rational=rational_flag, data=data)<|MERGE_RESOLUTION|>--- conflicted
+++ resolved
@@ -49,17 +49,10 @@
      (games.create_mixed_behav_game_efg(), "Player 1", "3", True),
      (games.create_mixed_behav_game_efg(), "Player 2", "3", True),
      (games.create_mixed_behav_game_efg(), "Player 3", "13/4", True),
-<<<<<<< HEAD
-     (games.create_stripped_down_poker_efg(), "Fred", -0.25, False),
-     (games.create_stripped_down_poker_efg(), "Alice", 0.25, False),
-     (games.create_stripped_down_poker_efg(), "Fred", "-1/4", True),
-     (games.create_stripped_down_poker_efg(), "Alice", "1/4", True),
-=======
      (games.create_stripped_down_poker_efg(), "Alice", -0.25, False),
      (games.create_stripped_down_poker_efg(), "Bob", 0.25, False),
      (games.create_stripped_down_poker_efg(), "Alice", "-1/4", True),
      (games.create_stripped_down_poker_efg(), "Bob", "1/4", True),
->>>>>>> 4b0a3dc7
      ]
 )
 def test_payoff_by_label_reference(game: gbt.Game, label: str, payoff: typing.Union[str, float],
@@ -92,21 +85,12 @@
      (games.create_mixed_behav_game_efg(), "Infoset 1:1", True),
      (games.create_mixed_behav_game_efg(), "Infoset 2:1", True),
      (games.create_mixed_behav_game_efg(), "Infoset 3:1", True),
-<<<<<<< HEAD
-     (games.create_stripped_down_poker_efg(), "(1,1)", False),
-     (games.create_stripped_down_poker_efg(), "(1,2)", False),
-     (games.create_stripped_down_poker_efg(), "(2,1)", False),
-     (games.create_stripped_down_poker_efg(), "(1,1)", True),
-     (games.create_stripped_down_poker_efg(), "(1,2)", True),
-     (games.create_stripped_down_poker_efg(), "(2,1)", True),
-=======
      (games.create_stripped_down_poker_efg(), "Alice has King", False),
      (games.create_stripped_down_poker_efg(), "Alice has Queen", False),
      (games.create_stripped_down_poker_efg(), "Bob's response", False),
      (games.create_stripped_down_poker_efg(), "Alice has King", True),
      (games.create_stripped_down_poker_efg(), "Alice has Queen", True),
      (games.create_stripped_down_poker_efg(), "Bob's response", True),
->>>>>>> 4b0a3dc7
      ]
 )
 def test_is_defined_at_by_label(game: gbt.Game, label: str, rational_flag: bool):
@@ -228,16 +212,6 @@
      (games.create_mixed_behav_game_efg(), "Infoset 1:1", "D1", 0.5, False),
      (games.create_mixed_behav_game_efg(), "Infoset 1:1", "U1", "1/2", True),
      (games.create_mixed_behav_game_efg(), "Infoset 1:1", "D1", "1/2", True),
-<<<<<<< HEAD
-     (games.create_stripped_down_poker_efg(), "(1,1)", "Bet", 0.5, False),
-     (games.create_stripped_down_poker_efg(), "(1,1)", "Fold", 0.5, False),
-     (games.create_stripped_down_poker_efg(), "(1,2)", "Bet", 0.5, False),
-     (games.create_stripped_down_poker_efg(), "(1,2)", "Fold", 0.5, False),
-     (games.create_stripped_down_poker_efg(), "(2,1)", "Call", 0.5, False),
-     (games.create_stripped_down_poker_efg(), "(2,1)", "Fold", 0.5, False),
-     (games.create_stripped_down_poker_efg(), "(2,1)", "Call", "1/2", True),
-     (games.create_stripped_down_poker_efg(), "(2,1)", "Fold", "1/2", True),
-=======
      (games.create_stripped_down_poker_efg(), "Alice has King", "Bet", 0.5, False),
      (games.create_stripped_down_poker_efg(), "Alice has King", "Fold", 0.5, False),
      (games.create_stripped_down_poker_efg(), "Alice has Queen", "Bet", 0.5, False),
@@ -246,7 +220,6 @@
      (games.create_stripped_down_poker_efg(), "Bob's response", "Fold", 0.5, False),
      (games.create_stripped_down_poker_efg(), "Bob's response", "Call", "1/2", True),
      (games.create_stripped_down_poker_efg(), "Bob's response", "Fold", "1/2", True),
->>>>>>> 4b0a3dc7
      ]
 )
 def test_profile_indexing_by_infoset_and_action_labels_reference(game: gbt.Game,
@@ -268,16 +241,6 @@
      (games.create_mixed_behav_game_efg(), "Player 1", "Infoset 1:1", "D1", 0.5, False),
      (games.create_mixed_behav_game_efg(), "Player 1", "Infoset 1:1", "U1", "1/2", True),
      (games.create_mixed_behav_game_efg(), "Player 1", "Infoset 1:1", "D1", "1/2", True),
-<<<<<<< HEAD
-     (games.create_stripped_down_poker_efg(), "Fred", "(1,1)", "Bet", 0.5, False),
-     (games.create_stripped_down_poker_efg(), "Fred", "(1,1)", "Fold", 0.5, False),
-     (games.create_stripped_down_poker_efg(), "Fred", "(1,2)", "Bet", 0.5, False),
-     (games.create_stripped_down_poker_efg(), "Fred", "(1,2)", "Fold", 0.5, False),
-     (games.create_stripped_down_poker_efg(), "Alice", "(2,1)", "Call", 0.5, False),
-     (games.create_stripped_down_poker_efg(), "Alice", "(2,1)", "Fold", 0.5, False),
-     (games.create_stripped_down_poker_efg(), "Alice", "(2,1)", "Call", "1/2", True),
-     (games.create_stripped_down_poker_efg(), "Alice", "(2,1)", "Fold", "1/2", True),
-=======
      (games.create_stripped_down_poker_efg(), "Alice", "Alice has King", "Bet", 0.5, False),
      (games.create_stripped_down_poker_efg(), "Alice", "Alice has King", "Fold", 0.5, False),
      (games.create_stripped_down_poker_efg(), "Alice", "Alice has Queen", "Bet", 0.5, False),
@@ -286,7 +249,6 @@
      (games.create_stripped_down_poker_efg(), "Bob", "Bob's response", "Fold", 0.5, False),
      (games.create_stripped_down_poker_efg(), "Bob", "Bob's response", "Call", "1/2", True),
      (games.create_stripped_down_poker_efg(), "Bob", "Bob's response", "Fold", "1/2", True),
->>>>>>> 4b0a3dc7
      ]
 )
 def test_profile_indexing_by_player_infoset_action_labels_reference(game: gbt.Game,
@@ -309,13 +271,8 @@
      (games.create_mixed_behav_game_efg(), "1:1", "U2", False),
      (games.create_mixed_behav_game_efg(), "1:1", "U4", True),  # U4 isn't in the game
      (games.create_mixed_behav_game_efg(), "1:1", "U4", False),
-<<<<<<< HEAD
-     (games.create_stripped_down_poker_efg(), "(1,1)", "MEET", True),  # MEET at different iset
-     (games.create_stripped_down_poker_efg(), "(1,1)", "MEET", False),
-=======
      (games.create_stripped_down_poker_efg(), "Alice has King", "MEET", True),
      (games.create_stripped_down_poker_efg(), "Alice has King", "MEET", False),
->>>>>>> 4b0a3dc7
      ]
 )
 def test_profile_indexing_by_invalid_infoset_or_action_label(game: gbt.Game, infoset_label: str,
@@ -359,21 +316,12 @@
      (games.create_mixed_behav_game_efg(), 0, "Infoset 1:1", ["1/2", "1/2"], True),
      (games.create_mixed_behav_game_efg(), 1, "Infoset 2:1", ["1/2", "1/2"], True),
      (games.create_mixed_behav_game_efg(), 2, "Infoset 3:1", ["1/2", "1/2"], True),
-<<<<<<< HEAD
-     (games.create_stripped_down_poker_efg(), 0, "(1,1)", [0.5, 0.5], False),
-     (games.create_stripped_down_poker_efg(), 0, "(1,2)", [0.5, 0.5], False),
-     (games.create_stripped_down_poker_efg(), 1, "(2,1)", [0.5, 0.5], False),
-     (games.create_stripped_down_poker_efg(), 0, "(1,1)", ["1/2", "1/2"], True),
-     (games.create_stripped_down_poker_efg(), 0, "(1,2)", ["1/2", "1/2"], True),
-     (games.create_stripped_down_poker_efg(), 1, "(2,1)", ["1/2", "1/2"], True),
-=======
      (games.create_stripped_down_poker_efg(), 0, "Alice has King", [0.5, 0.5], False),
      (games.create_stripped_down_poker_efg(), 0, "Alice has Queen", [0.5, 0.5], False),
      (games.create_stripped_down_poker_efg(), 1, "Bob's response", [0.5, 0.5], False),
      (games.create_stripped_down_poker_efg(), 0, "Alice has King", ["1/2", "1/2"], True),
      (games.create_stripped_down_poker_efg(), 0, "Alice has Queen", ["1/2", "1/2"], True),
      (games.create_stripped_down_poker_efg(), 1, "Bob's response", ["1/2", "1/2"], True),
->>>>>>> 4b0a3dc7
      ]
 )
 def test_profile_indexing_by_player_idx_infoset_label_reference(game: gbt.Game, player_idx: int,
@@ -452,19 +400,11 @@
      (games.create_mixed_behav_game_efg(), "Player 1", [["1/2", "1/2"]], True),
      (games.create_mixed_behav_game_efg(), "Player 2", [["1/2", "1/2"]], True),
      (games.create_mixed_behav_game_efg(), "Player 3", [["1/2", "1/2"]], True),
-<<<<<<< HEAD
-     (games.create_stripped_down_poker_efg(), "Fred", [[0.5, 0.5], [0.5, 0.5]], False),
-     (games.create_stripped_down_poker_efg(), "Alice", [[0.5, 0.5]], False),
-     (games.create_stripped_down_poker_efg(), "Fred", [["1/2", "1/2"], ["1/2", "1/2"]],
-      True),
-     (games.create_stripped_down_poker_efg(), "Alice", [["1/2", "1/2"]], True),
-=======
      (games.create_stripped_down_poker_efg(), "Alice", [[0.5, 0.5], [0.5, 0.5]], False),
      (games.create_stripped_down_poker_efg(), "Bob", [[0.5, 0.5]], False),
      (games.create_stripped_down_poker_efg(), "Alice", [["1/2", "1/2"], ["1/2", "1/2"]],
       True),
      (games.create_stripped_down_poker_efg(), "Bob", [["1/2", "1/2"]], True),
->>>>>>> 4b0a3dc7
      ]
 )
 def test_profile_indexing_by_player_label_reference(game: gbt.Game, player_label: str,
@@ -573,21 +513,12 @@
      (games.create_mixed_behav_game_efg(), "Infoset 1:1", ["7/9", "2/9"], True),
      (games.create_mixed_behav_game_efg(), "Infoset 2:1", ["4/13", "9/13"], True),
      (games.create_mixed_behav_game_efg(), "Infoset 3:1", ["1/98", "97/98"], True),
-<<<<<<< HEAD
-     (games.create_stripped_down_poker_efg(), "(1,1)", [0.1, 0.9], False),
-     (games.create_stripped_down_poker_efg(), "(1,2)", [0.2, 0.8], False),
-     (games.create_stripped_down_poker_efg(), "(2,1)", [0.3, 0.7], False),
-     (games.create_stripped_down_poker_efg(), "(1,1)", ["1/10", "9/10"], True),
-     (games.create_stripped_down_poker_efg(), "(1,2)", ["2/10", "8/10"], True),
-     (games.create_stripped_down_poker_efg(), "(2,1)", ["3/10", "7/10"], True),
-=======
      (games.create_stripped_down_poker_efg(), "Alice has King", [0.1, 0.9], False),
      (games.create_stripped_down_poker_efg(), "Alice has Queen", [0.2, 0.8], False),
      (games.create_stripped_down_poker_efg(), "Bob's response", [0.3, 0.7], False),
      (games.create_stripped_down_poker_efg(), "Alice has King", ["1/10", "9/10"], True),
      (games.create_stripped_down_poker_efg(), "Alice has Queen", ["2/10", "8/10"], True),
      (games.create_stripped_down_poker_efg(), "Bob's response", ["3/10", "7/10"], True),
->>>>>>> 4b0a3dc7
      ]
 )
 def test_set_probabilities_infoset_by_label(game: gbt.Game, infoset_label: str, probs: list,
@@ -631,19 +562,11 @@
      (games.create_mixed_behav_game_efg(), "Player 1", [["7/9", "2/9"]], True),
      (games.create_mixed_behav_game_efg(), "Player 2", [["4/13", "9/13"]], True),
      (games.create_mixed_behav_game_efg(), "Player 3", [["1/98", "97/98"]], True),
-<<<<<<< HEAD
-     (games.create_stripped_down_poker_efg(), "Fred", [[0.1, 0.9], [0.5, 0.5]], False),
-     (games.create_stripped_down_poker_efg(), "Alice", [[0.6, 0.4]], False),
-     (games.create_stripped_down_poker_efg(), "Fred", [["1/3", "2/3"], ["1/2", "1/2"]],
-      True),
-     (games.create_stripped_down_poker_efg(), "Alice", [["2/3", "1/3"]], True),
-=======
      (games.create_stripped_down_poker_efg(), "Alice", [[0.1, 0.9], [0.5, 0.5]], False),
      (games.create_stripped_down_poker_efg(), "Bob", [[0.6, 0.4]], False),
      (games.create_stripped_down_poker_efg(), "Alice", [["1/3", "2/3"], ["1/2", "1/2"]],
       True),
      (games.create_stripped_down_poker_efg(), "Bob", [["2/3", "1/3"]], True),
->>>>>>> 4b0a3dc7
      ]
 )
 def test_set_probabilities_player_by_label(game: gbt.Game, player_label: str, behav_data: list,
@@ -749,21 +672,12 @@
      (games.create_mixed_behav_game_efg(), "Infoset 1:1", "1", True),
      (games.create_mixed_behav_game_efg(), "Infoset 2:1", "1", True),
      (games.create_mixed_behav_game_efg(), "Infoset 3:1", "1", True),
-<<<<<<< HEAD
-     (games.create_stripped_down_poker_efg(), "(1,1)", 0.5, False),
-     (games.create_stripped_down_poker_efg(), "(1,2)", 0.5, False),
-     (games.create_stripped_down_poker_efg(), "(2,1)", 0.5, False),
-     (games.create_stripped_down_poker_efg(), "(1,1)", "1/2", True),
-     (games.create_stripped_down_poker_efg(), "(1,2)", "1/2", True),
-     (games.create_stripped_down_poker_efg(), "(2,1)", "1/2", True),
-=======
      (games.create_stripped_down_poker_efg(), "Alice has King",  0.5, False),
      (games.create_stripped_down_poker_efg(), "Alice has Queen", 0.5, False),
      (games.create_stripped_down_poker_efg(), "Bob's response",  0.5, False),
      (games.create_stripped_down_poker_efg(), "Alice has King",  "1/2", True),
      (games.create_stripped_down_poker_efg(), "Alice has Queen", "1/2", True),
      (games.create_stripped_down_poker_efg(), "Bob's response",  "1/2", True),
->>>>>>> 4b0a3dc7
      ]
 )
 def test_infoset_prob_by_label_reference(game: gbt.Game, label: str,
@@ -803,21 +717,12 @@
      (games.create_mixed_behav_game_efg(), "Infoset 1:1", "3", True),
      (games.create_mixed_behav_game_efg(), "Infoset 2:1", "3", True),
      (games.create_mixed_behav_game_efg(), "Infoset 3:1", "13/4", True),
-<<<<<<< HEAD
-     (games.create_stripped_down_poker_efg(), "(1,1)", 0.25, False),
-     (games.create_stripped_down_poker_efg(), "(1,2)", -0.75, False),
-     (games.create_stripped_down_poker_efg(), "(2,1)", -0.5, False),
-     (games.create_stripped_down_poker_efg(), "(1,1)", "1/4", True),
-     (games.create_stripped_down_poker_efg(), "(1,2)", "-3/4", True),
-     (games.create_stripped_down_poker_efg(), "(2,1)", "-1/2", True),
-=======
      (games.create_stripped_down_poker_efg(), "Alice has King", 0.25, False),
      (games.create_stripped_down_poker_efg(), "Alice has Queen", -0.75, False),
      (games.create_stripped_down_poker_efg(), "Bob's response", -0.5, False),
      (games.create_stripped_down_poker_efg(), "Alice has King", "1/4", True),
      (games.create_stripped_down_poker_efg(), "Alice has Queen", "-3/4", True),
      (games.create_stripped_down_poker_efg(), "Bob's response", "-1/2", True),
->>>>>>> 4b0a3dc7
      ]
 )
 def test_infoset_payoff_by_label_reference(game: gbt.Game, label: str,
