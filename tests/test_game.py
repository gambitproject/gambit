import numpy as np
import pytest

import pygambit as gbt

from . import games


def test_constructor_fail():
    with pytest.raises(ValueError):
        gbt.Game()


def test_from_arrays():
    m = np.array([[8, 2], [10, 5]])
    game = gbt.Game.from_arrays(m, m.transpose())
    assert len(game.players) == 2
    assert len(game.players[0].strategies) == 2
    assert len(game.players[1].strategies) == 2


def test_empty_array_to_arrays():
    game = gbt.Game.from_arrays([])
    a = game.to_arrays()
    assert len(a) == 1
    assert (a[0] == np.array([])).all()


def test_to_arrays_wrong_type():
    m = np.array([[8, 2], [10, 5]])
    game = gbt.Game.from_arrays(m, m.transpose())
    with pytest.raises(ValueError):
        _ = game.to_arrays(dtype=dict)


def test_different_num_representations_to_arrays_fraction():
    game = gbt.Game.from_arrays([1, 2 / 1, "6/2", 0.25, ".99"])
    A = game.to_arrays()[0]
    correct_output = [gbt.Rational(1, 1), gbt.Rational(2, 1), gbt.Rational(3, 1),
                      gbt.Rational(1, 4), gbt.Rational(99, 100)]
    assert (correct_output == A).all()


def test_different_num_representations_to_arrays_float():
    game = gbt.Game.from_arrays([1, 2 / 1, "6/2", 0.25, ".99"])
    A = game.to_arrays(dtype=float)[0]
    correct_output = [1.0, 2.0, 3.0, 0.25, 0.99]
    assert (correct_output == A).all()


def test_2d_to_arrays():
    m = np.array([[8, 2], [10, 5]])
    game = gbt.Game.from_arrays(m, m.transpose())
    payoff, payoff_t = game.to_arrays()
    assert (m == payoff).all()
    assert (m.transpose() == payoff_t).all()


def test_3d_to_arrays():
    a = np.array(
        [
            [[1, -1], [4, -4], [100, -100]],
            [[2, -2], [5, -5], [101, -101]],
            [[3, -3], [6, -6], [102, -102]],
        ]
    )
    b = np.array(
        [
            [[7, -7], [10, -10], [103, -103]],
            [[8, -8], [11, -11], [104, -104]],
            [[9, -9], [12, -12], [105, -105]],
        ]
    )
    c = np.array(
        [
            [[13, -13], [16, -16], [106, -106]],
            [[14, -14], [17, -17], [107, -107]],
            [[15, -15], [18, -18], [108, -108]],
        ]
    )
    game = gbt.Game.from_arrays(a, b, c)
    a_, b_, c_ = game.to_arrays()
    assert (a == a_).all()
    assert (b == b_).all()
    assert (c == c_).all()


def test_from_dict():
    m = np.array([[8, 2], [10, 5]])
    game = gbt.Game.from_dict({"a": m, "b": m.transpose()})
    assert len(game.players) == 2
    assert len(game.players[0].strategies) == 2
    assert len(game.players[1].strategies) == 2
    assert game.players[0].label == "a"
    assert game.players[1].label == "b"


def test_game_get_outcome_by_index():
    game = gbt.Game.new_table([2, 2])
    assert game[0, 0] == game.outcomes[0]


def test_game_get_outcome_by_label():
    game = gbt.Game.new_table([2, 2])
    game.players[0].strategies[0].label = "defect"
    game.players[1].strategies[0].label = "cooperate"
    assert game["defect", "cooperate"] == game.outcomes[0]


def test_game_get_outcome_invalid_tuple_size():
    game = gbt.Game.new_table([2, 2])
    with pytest.raises(KeyError):
        _ = game[0, 0, 0]


def test_game_outcomes_non_tuple():
    game = gbt.Game.new_table([2, 2])
    with pytest.raises(TypeError):
        _ = game[42]


def test_game_outcomes_type_exception():
    game = gbt.Game.new_table([2, 2])
    with pytest.raises(TypeError):
        _ = game[1.23, 1]


def test_game_get_outcome_index_out_of_range():
    game = gbt.Game.new_table([2, 2])
    with pytest.raises(IndexError):
        _ = game[0, 3]


def test_game_get_outcome_unmatched_label():
    game = gbt.Game.new_table([2, 2])
    game.players[0].strategies[0].label = "defect"
    game.players[1].strategies[0].label = "cooperate"
    with pytest.raises(IndexError):
        _ = game["defect", "defect"]


def test_game_get_outcome_with_strategies():
    game = gbt.Game.new_table([2, 2])
    assert game[game.players[0].strategies[0], game.players[1].strategies[0]] == game.outcomes[0]


def test_game_get_outcome_with_bad_strategies():
    game = gbt.Game.new_table([2, 2])
    with pytest.raises(IndexError):
        _ = game[game.players[0].strategies[0], game.players[0].strategies[0]]


def test_game_dereference_invalid():
    game = gbt.Game.new_tree()
    game.add_player("One")
    strategy = game.players[0].strategies[0]
    game.append_move(game.root, game.players[0], ["a", "b"])
    with pytest.raises(RuntimeError):
        _ = strategy.label


def test_mixed_strategy_profile_game_structure_changed_no_tree():
    g = gbt.Game.from_arrays([[2, 2], [0, 0]], [[0, 0], [1, 1]])
    profiles = [g.mixed_strategy_profile(rational=b) for b in [False, True]]
    g.outcomes[0][g.players[0]] = 3
    for profile in profiles:
        with pytest.raises(gbt.GameStructureChangedError):
            profile.copy()
        with pytest.raises(gbt.GameStructureChangedError):
            profile.liap_value()
        with pytest.raises(gbt.GameStructureChangedError):
            profile.max_regret()
        with pytest.raises(gbt.GameStructureChangedError):
            # triggers error via __getitem__
            next(profile.mixed_strategies())
        with pytest.raises(gbt.GameStructureChangedError):
            profile.normalize()
        with pytest.raises(gbt.GameStructureChangedError):
            profile.payoff(g.players[0])
        with pytest.raises(gbt.GameStructureChangedError):
            profile.player_regret(g.players[0])
        with pytest.raises(gbt.GameStructureChangedError):
            profile.strategy_regret(g.strategies[0])
        with pytest.raises(gbt.GameStructureChangedError):
            profile.strategy_value(g.strategies[0])
        with pytest.raises(gbt.GameStructureChangedError):
            profile.strategy_value_deriv(g.strategies[0], g.strategies[1])
        with pytest.raises(gbt.GameStructureChangedError):
            # triggers error via __getitem__
            next(profile.__iter__())
        with pytest.raises(gbt.GameStructureChangedError):
            profile.__setitem__(g.strategies[0], 0)
        with pytest.raises(gbt.GameStructureChangedError):
            profile.__getitem__(g.strategies[0])


def test_mixed_strategy_profile_game_structure_changed_tree():
    g = games.read_from_file("basic_extensive_game.efg")
    profiles = [g.mixed_strategy_profile(rational=b) for b in [False, True]]
    g.delete_action(g.players[0].infosets[0].actions[0])
    for profile in profiles:
        with pytest.raises(gbt.GameStructureChangedError):
            profile.as_behavior()
        with pytest.raises(gbt.GameStructureChangedError):
            profile.copy()
        with pytest.raises(gbt.GameStructureChangedError):
            profile.liap_value()
        with pytest.raises(gbt.GameStructureChangedError):
            profile.max_regret()
        with pytest.raises(gbt.GameStructureChangedError):
            # triggers error via __getitem__
            next(profile.mixed_strategies())
        with pytest.raises(gbt.GameStructureChangedError):
            profile.normalize()
        with pytest.raises(gbt.GameStructureChangedError):
            profile.payoff(g.players[0])
        with pytest.raises(gbt.GameStructureChangedError):
            profile.player_regret(g.players[0])
        with pytest.raises(gbt.GameStructureChangedError):
            profile.strategy_regret(g.strategies[0])
        with pytest.raises(gbt.GameStructureChangedError):
            profile.strategy_value(g.strategies[0])
        with pytest.raises(gbt.GameStructureChangedError):
            profile.strategy_value_deriv(g.strategies[0], g.strategies[1])
        with pytest.raises(gbt.GameStructureChangedError):
            # triggers error via __getitem__
            next(profile.__iter__())
        with pytest.raises(gbt.GameStructureChangedError):
            profile.__setitem__(g.strategies[0], 0)
        with pytest.raises(gbt.GameStructureChangedError):
            profile.__getitem__(g.strategies[0])


def test_mixed_behavior_profile_game_structure_changed():
    g = games.read_from_file("basic_extensive_game.efg")
    profiles = [g.mixed_behavior_profile(rational=b) for b in [False, True]]
    g.delete_action(g.players[0].infosets[0].actions[0])
    for profile in profiles:
        with pytest.raises(gbt.GameStructureChangedError):
            profile.action_regret(g.actions[0])
        with pytest.raises(gbt.GameStructureChangedError):
            profile.action_value(g.actions[0])
        with pytest.raises(gbt.GameStructureChangedError):
            profile.as_strategy()
        with pytest.raises(gbt.GameStructureChangedError):
            profile.belief(list(g.nodes)[0])
        with pytest.raises(gbt.GameStructureChangedError):
            profile.copy()
        with pytest.raises(gbt.GameStructureChangedError):
            profile.infoset_prob(g.infosets[0])
        with pytest.raises(gbt.GameStructureChangedError):
            profile.infoset_regret(g.infosets[0])
        with pytest.raises(gbt.GameStructureChangedError):
            profile.infoset_value(g.infosets[0])
        with pytest.raises(gbt.GameStructureChangedError):
            profile.is_defined_at(g.infosets[0])
        with pytest.raises(gbt.GameStructureChangedError):
<<<<<<< HEAD
            profile.agent_liap_value()
        with pytest.raises(gbt.GameStructureChangedError):
            profile.liap_value()
        with pytest.raises(gbt.GameStructureChangedError):
            profile.agent_max_regret()
        with pytest.raises(gbt.GameStructureChangedError):
=======
            profile.liap_value()
        with pytest.raises(gbt.GameStructureChangedError):
>>>>>>> 87bf52f3
            profile.max_regret()
        with pytest.raises(gbt.GameStructureChangedError):
            # triggers error via __getitem__
            next(profile.mixed_actions())
        with pytest.raises(gbt.GameStructureChangedError):
            # triggers error via __getitem__
            next(profile.mixed_behaviors())
        with pytest.raises(gbt.GameStructureChangedError):
            profile.node_value(g.players[0], g.root)
        with pytest.raises(gbt.GameStructureChangedError):
            profile.normalize()
        with pytest.raises(gbt.GameStructureChangedError):
            profile.payoff(g.players[0])
        with pytest.raises(gbt.GameStructureChangedError):
            profile.realiz_prob(g.root)
        with pytest.raises(gbt.GameStructureChangedError):
            # triggers error via __getitem__
            next(profile.__iter__())
        with pytest.raises(gbt.GameStructureChangedError):
            profile.__setitem__(g.infosets[0].actions[0], 0)
        with pytest.raises(gbt.GameStructureChangedError):
            profile.__getitem__(g.infosets[0])<|MERGE_RESOLUTION|>--- conflicted
+++ resolved
@@ -176,6 +176,17 @@
         with pytest.raises(gbt.GameStructureChangedError):
             profile.normalize()
         with pytest.raises(gbt.GameStructureChangedError):
+            profile.copy()
+        with pytest.raises(gbt.GameStructureChangedError):
+            profile.liap_value()
+        with pytest.raises(gbt.GameStructureChangedError):
+            profile.max_regret()
+        with pytest.raises(gbt.GameStructureChangedError):
+            # triggers error via __getitem__
+            next(profile.mixed_strategies())
+        with pytest.raises(gbt.GameStructureChangedError):
+            profile.normalize()
+        with pytest.raises(gbt.GameStructureChangedError):
             profile.payoff(g.players[0])
         with pytest.raises(gbt.GameStructureChangedError):
             profile.player_regret(g.players[0])
@@ -255,17 +266,12 @@
         with pytest.raises(gbt.GameStructureChangedError):
             profile.is_defined_at(g.infosets[0])
         with pytest.raises(gbt.GameStructureChangedError):
-<<<<<<< HEAD
             profile.agent_liap_value()
         with pytest.raises(gbt.GameStructureChangedError):
             profile.liap_value()
         with pytest.raises(gbt.GameStructureChangedError):
             profile.agent_max_regret()
         with pytest.raises(gbt.GameStructureChangedError):
-=======
-            profile.liap_value()
-        with pytest.raises(gbt.GameStructureChangedError):
->>>>>>> 87bf52f3
             profile.max_regret()
         with pytest.raises(gbt.GameStructureChangedError):
             # triggers error via __getitem__
@@ -280,6 +286,22 @@
         with pytest.raises(gbt.GameStructureChangedError):
             profile.payoff(g.players[0])
         with pytest.raises(gbt.GameStructureChangedError):
+            profile.liap_value()
+        with pytest.raises(gbt.GameStructureChangedError):
+            profile.max_regret()
+        with pytest.raises(gbt.GameStructureChangedError):
+            # triggers error via __getitem__
+            next(profile.mixed_actions())
+        with pytest.raises(gbt.GameStructureChangedError):
+            # triggers error via __getitem__
+            next(profile.mixed_behaviors())
+        with pytest.raises(gbt.GameStructureChangedError):
+            profile.node_value(g.players[0], g.root)
+        with pytest.raises(gbt.GameStructureChangedError):
+            profile.normalize()
+        with pytest.raises(gbt.GameStructureChangedError):
+            profile.payoff(g.players[0])
+        with pytest.raises(gbt.GameStructureChangedError):
             profile.realiz_prob(g.root)
         with pytest.raises(gbt.GameStructureChangedError):
             # triggers error via __getitem__
