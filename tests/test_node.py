<<<<<<< HEAD
import pytest
=======
import typing
import unittest
>>>>>>> dab6a392

import pygambit as gbt

from . import games


<<<<<<< HEAD
def test_get_infoset():
    """Test to ensure that we can retrieve an infoset for a given node"""
    game = games.read_from_file("basic_extensive_game.efg")
    assert game.root.infoset is not None
    assert game.root.children[0].infoset is not None
    assert game.root.children[0].children[1].children[0].infoset is None
=======
# an auxiliary function used in `copy_tree` tests
def subtrees_equal(
        n1: pygambit.Node,
        n2: pygambit.Node,
        recursion_stop_node: typing.Union[pygambit.Node, None] = None
        ) -> bool:
    if n1 == recursion_stop_node:
        return n2.is_terminal
    if n1.is_terminal and n2.is_terminal:
        return n1.outcome == n2.outcome
    if n1.is_terminal is not n2.is_terminal:
        return False
    # now, both n1 and n2 are non-terminal
    # check that they are in the same infosets
    if n1.infoset != n2.infoset:
        return False
    # check that they have the same number of children
    if len(n1.children) != len(n2.children):
        return False

    return all(
        subtrees_equal(c1, c2, recursion_stop_node) for (c1, c2) in zip(n1.children, n2.children)
    )


class TestGambitNode(unittest.TestCase):
    def setUp(self):
        self.game = pygambit.Game.new_tree()
        self.extensive_game = (
            games.read_from_file("basic_extensive_game.efg")
        )
        self.sample_extensive_game = (
            games.read_from_file("sample_extensive_game.efg")
        )
        self.basic_game = (
            pygambit.Game.new_tree(players=["Player 1", "Player 2", "Player 3"])
        )
        self.basic_game.append_move(self.basic_game.root, "Player 1", ["U", "M", "D"])
        self.basic_game.append_move(self.basic_game.root.children[0], "Player 2", ["L", "R"])

    def tearDown(self):
        del self.game
        del self.extensive_game
        del self.sample_extensive_game

    def test_get_infoset(self):
        "Test to ensure that we can retrieve an infoset for a given node"
        assert self.extensive_game.root.infoset is not None
        assert self.extensive_game.root.children[0].infoset is not None
        assert (
            self.extensive_game.root.children[0].children[1].children[0]
            .infoset is None
        )
>>>>>>> dab6a392


def test_get_outcome():
    """Test to ensure that we can retrieve an outcome for a given node"""
    game = games.read_from_file("basic_extensive_game.efg")
    assert game.root.children[0].children[1].children[0].outcome == game.outcomes[1]
    assert game.root.outcome is None


def test_get_player():
    """Test to ensure that we can retrieve a player for a given node"""
    game = games.read_from_file("basic_extensive_game.efg")
    assert game.root.player == game.players[0]
    assert game.root.children[0].children[1].children[0].player is None


def test_get_game():
    """Test to ensure that we can retrieve the game object from a given node"""
    game = games.read_from_file("basic_extensive_game.efg")
    assert game == game.root.game


def test_get_parent():
    """Test to ensure that we can retrieve a parent node for a given node"""
    game = games.read_from_file("basic_extensive_game.efg")
    assert game.root.children[0].parent == game.root
    assert game.root.parent is None


def test_get_prior_action():
    """Test to ensure that we can retrieve the prior action for a given node"""
    game = games.read_from_file("basic_extensive_game.efg")
    assert game.root.children[0].prior_action == game.root.infoset.actions[0]
    assert game.root.prior_action is None


def test_get_prior_sibling():
    """Test to ensure that we can retrieve a prior sibling of a given node"""
    game = games.read_from_file("basic_extensive_game.efg")
    assert game.root.children[1].prior_sibling == game.root.children[0]
    assert game.root.children[0].prior_sibling is None


def test_get_next_sibling():
    """Test to ensure that we can retrieve a next sibling of a given node"""
    game = games.read_from_file("basic_extensive_game.efg")
    assert game.root.children[0].next_sibling == game.root.children[1]
    assert game.root.children[1].next_sibling is None


def test_is_terminal():
    """Test to ensure that we can check if a given node is a terminal node"""
    game = games.read_from_file("basic_extensive_game.efg")
    assert game.root.is_terminal is False
    assert game.root.children[0].children[0].children[0].is_terminal is True


def test_is_successor_of():
    """Test to ensure that we can check if a given node is a
    successor of a supplied node
    """
    game = games.read_from_file("basic_extensive_game.efg")
    assert game.root.children[0].is_successor_of(game.root)
    assert not game.root.is_successor_of(game.root.children[0])
    with pytest.raises(TypeError):
        game.root.is_successor_of(9)
    with pytest.raises(TypeError):
        game.root.is_successor_of("Test")
    with pytest.raises(TypeError):
        game.root.is_successor_of(game.players[0])


def test_is_subgame_root():
    """Test whether nodes are correctly labeled as roots of proper subgames."""
    game = games.read_from_file("basic_extensive_game.efg")
    assert game.root.is_subgame_root
    assert not game.root.children[0].is_subgame_root


def test_append_move_error_player_actions():
    """Test to ensure there are actions when appending with a player"""
    game = games.read_from_file("basic_extensive_game.efg")
    with pytest.raises(gbt.UndefinedOperationError):
        game.append_move(game.root, game.players[0], [])


def test_append_move_error_player_mismatch():
    """Test to ensure the node and the player are from the same game"""
    game1 = gbt.Game.new_tree()
    game2 = games.read_from_file("basic_extensive_game.efg")
    with pytest.raises(gbt.MismatchError):
        game1.append_move(game1.root, game2.players[0], ["a"])


def test_append_move_error_infoset_mismatch():
    """Test to ensure the node and the player are from the same game"""
    game1 = gbt.Game.new_tree()
    game2 = games.read_from_file("basic_extensive_game.efg")
    with pytest.raises(gbt.MismatchError):
        game1.append_infoset(game1.root, game2.players[0].infosets[0])


def test_insert_move_error_player_actions():
    """Test to ensure there are actions when inserting with a player"""
    game = games.read_from_file("basic_extensive_game.efg")
    with pytest.raises(gbt.UndefinedOperationError):
        game.insert_move(game.root, game.players[0], 0)


def test_insert_move_error_player_mismatch():
    """Test to ensure the node and the player are from the same game"""
    game1 = gbt.Game.new_tree()
    game2 = games.read_from_file("basic_extensive_game.efg")
    with pytest.raises(gbt.MismatchError):
        game1.insert_move(game1.root, game2.players[0], 1)


def test_node_leave_infoset():
    """Test to ensure it's possible to remove a node from an infoset"""
    game = games.read_from_file("basic_extensive_game.efg")
    assert len(game.infosets[1].members) == 2
    game.leave_infoset(game.root.children[0])
    assert len(game.infosets[1].members) == 1


def test_node_delete_parent():
    """Test to ensure deleting a parent node works"""
    game = games.read_from_file("basic_extensive_game.efg")
    node = game.root.children[0]
    game.delete_parent(node)
    assert game.root == node


def test_node_delete_tree():
    """Test to ensure deleting every child of a node works"""
    game = games.read_from_file("basic_extensive_game.efg")
    node = game.root.children[0]
    game.delete_tree(node)
    assert len(node.children) == 0


def test_node_copy_nonterminal():
    """Test on copying to a nonterminal node."""
    game = games.read_from_file("basic_extensive_game.efg")
    with pytest.raises(gbt.UndefinedOperationError):
        game.copy_tree(game.root, game.root)


def test_node_copy_across_games():
    """Test to ensure a gbt.MismatchError is raised when trying to copy a tree
    from a different game.
    """
    game1 = gbt.Game.new_tree()
    game2 = games.read_from_file("basic_extensive_game.efg")
    with pytest.raises(gbt.MismatchError):
        game1.copy_tree(game1.root, game2.root)
    with pytest.raises(gbt.MismatchError):
        game1.copy_tree(game2.root, game1.root)


def test_node_move_nonterminal():
    """Test on moving to a nonterminal node."""
    game = games.read_from_file("basic_extensive_game.efg")
    with pytest.raises(gbt.UndefinedOperationError):
        game.move_tree(game.root, game.root)


def test_node_move_successor():
    """Test on moving a node to one of its successors."""
    game = games.read_from_file("basic_extensive_game.efg")
    with pytest.raises(gbt.UndefinedOperationError):
        game.move_tree(game.root, game.root.children[0].children[0].children[0])


def test_node_move_across_games():
    """Test to ensure a gbt.MismatchError is raised when trying to move a tree
    between different games.
    """
    game1 = gbt.Game.new_tree()
    game2 = games.read_from_file("basic_extensive_game.efg")
    with pytest.raises(gbt.MismatchError):
        game1.move_tree(game1.root, game2.root)
    with pytest.raises(gbt.MismatchError):
        game1.move_tree(game2.root, game1.root)


def test_append_move_creates_single_infoset_list_of_nodes():
    """Test that appending a list of nodes creates a single infoset."""
    game = games.read_from_file("sample_extensive_game.efg")
    game.add_player("Player 3")
    nodes = [game.root.children[1].children[0],
             game.root.children[0].children[0],
             game.root.children[0].children[1]]
    game.append_move(nodes, "Player 3", ["B", "F"])
    assert len(game.players["Player 3"].infosets) == 1


def test_append_move_same_infoset_list_of_nodes():
    """Test that nodes from a list of nodes are resolved in the same infoset."""
    game = games.read_from_file("sample_extensive_game.efg")
    game.add_player("Player 3")
    nodes = [game.root.children[1].children[0], game.root.children[0].children[0]]
    game.append_move(nodes, "Player 3", ["B", "F"])
    assert nodes[0].infoset == nodes[1].infoset


def test_append_move_actions_list_of_nodes():
    """Test that nodes from a list of nodes that resolved in the same infoset
    have the same actions.
    """
    game = games.read_from_file("sample_extensive_game.efg")
    game.add_player("Player 3")
    nodes = [game.root.children[1].children[0], game.root.children[0].children[0]]
    game.append_move(nodes, "Player 3", ["B", "F", "S"])
    action_list = list(game.players["Player 3"].infosets[0].actions)
    for node in nodes:
        assert list(node.infoset.actions) == action_list


def test_append_move_actions_list_of_node_labels():
    """Test that nodes from a list of node labels are resolved correctly."""
    game = games.read_from_file("sample_extensive_game.efg")
    game.add_player("Player 3")
    game.root.children[1].children[0].label = "0"
    game.root.children[0].children[0].label = "00"
    game.append_move(["0", "00"], "Player 3", ["B", "F", "S"])

    assert game.root.children[1].children[0].children[0].parent.label == "0"
    assert game.root.children[0].children[0].children[0].parent.label == "00"
    assert len(game.root.children[1].children[0].children) == 3
    assert len(game.root.children[0].children[0].children) == 3


def test_append_move_actions_list_of_mixed_node_references():
    """Test that nodes from a list of nodes with either 'node' or str references
    are resolved correctly.
    """
    game = games.read_from_file("sample_extensive_game.efg")
    game.add_player("Player 3")

    game.root.children[1].children[0].label = " 000"
    node_references = [" 000", game.root.children[0].children[0]]
    game.append_move(node_references, "Player 3", ["B", "F", "S"])

    assert game.root.children[1].children[0].children[0].parent.label == " 000"
    assert len(game.root.children[1].children[0].children) == 3
    assert len(game.root.children[0].children[0].children) == 3


def test_append_move_labels_list_of_nodes():
    """Test that nodes from a list of nodes that resolved in the same infoset
    have the same labels per action.
    """
    game = games.read_from_file("sample_extensive_game.efg")
    game.add_player("Player 3")
    nodes = [game.root.children[1].children[0], game.root.children[0].children[0]]
    game.append_move(nodes, "Player 3", ["B", "F", "S"])

    action_list = game.players["Player 3"].infosets[0].actions
    tmp1 = game.root.children[1].children[0].infoset.actions
    tmp2 = game.root.children[0].children[0].infoset.actions

    for (action, action1, action2) in zip(action_list, tmp1, tmp2):
        assert action.label == action1.label
        assert action.label == action2.label


def test_append_move_node_list_with_non_terminal_node():
    """Test that we get an UndefinedOperationError when we import in append_move a list
    of nodes that has a non-terminal node.
    """
    game = games.read_from_file("sample_extensive_game.efg")
    game.add_player("Player 3")
    with pytest.raises(gbt.UndefinedOperationError):
        game.append_move(
            [game.root.children[1], game.root.children[0].children[1]],
            "Player 3",
            ["B", "F"]
        )


def test_append_move_node_list_with_duplicate_node_references():
    """Test that we get a ValueError when we import in append_move a list
    nodes with non-unique node references.
    """
    game = games.read_from_file("sample_extensive_game.efg")
    game.add_player("Player 3")
    game.root.children[0].children[1].label = "00"
    with pytest.raises(ValueError):
        game.append_move(
            ["00", game.root.children[1].children[0], game.root.children[0].children[1]],
            "Player 3",
            ["B", "F"]
        )


def test_append_move_node_list_is_empty():
    """Test that we get a ValueError when we import in append_move an
    empty list of nodes.
    """
    game = games.read_from_file("sample_extensive_game.efg")
    game.add_player("Player 3")
    with pytest.raises(ValueError):
        game.append_move([], "Player 3", ["B", "F"])


def test_append_infoset_node_list_with_non_terminal_node():
    """Test that we get an UndefinedOperationError when we import in append_infoset
    a list of nodes that has a non-terminal node.
    """
    game = games.read_from_file("sample_extensive_game.efg")
    game.add_player("Player 3")
    game.append_move(game.root.children[0].children[0], "Player 3", ["B", "F"])
    with pytest.raises(gbt.UndefinedOperationError):
        game.append_infoset(
            [game.root.children[1], game.root.children[0].children[1]],
            game.root.children[0].children[0].infoset
        )


def test_append_infoset_node_list_with_duplicate_node():
    """Test that we get a ValueError when we import in append_infoset a list
    with non-unique elements.
    """
    game = games.read_from_file("sample_extensive_game.efg")
    game.add_player("Player 3")
    game.append_move(game.root.children[0].children[0], "Player 3", ["B", "F"])
    with pytest.raises(ValueError):
        game.append_infoset(
            [game.root.children[0].children[1],
             game.root.children[1].children[0],
             game.root.children[0].children[1]],
            game.root.children[0].children[0].infoset
        )

<<<<<<< HEAD

def test_append_infoset_node_list_is_empty():
    """Test that we get a ValueError when we import in append_infoset an
    empty list of nodes.
    """
    game = games.read_from_file("sample_extensive_game.efg")
    game.add_player("Player 3")
    game.append_move(game.root.children[0].children[0], "Player 3", ["B", "F"])
    with pytest.raises(ValueError):
        game.append_infoset([], game.root.children[0].children[0].infoset)
=======
    def test_insert_move_error_player_mismatch(self):
        "Test to ensure the node and the player are from the same game"
        self.assertRaises(pygambit.MismatchError,
                          self.game.insert_move,
                          self.game.root,
                          self.extensive_game.players[0],
                          1)

    def test_node_leave_infoset(self):
        "Test to ensure it's possible to remove a node from an infoset"
        assert len(self.extensive_game.infosets[1].members) == 2
        self.extensive_game.leave_infoset(self.extensive_game.root.children[0])
        assert len(self.extensive_game.infosets[1].members) == 1

    def test_node_delete_parent(self):
        "Test to ensure deleting a parent node works"
        node = self.extensive_game.root.children[0]
        node.game.delete_parent(node)
        assert self.extensive_game.root == node

    def test_node_delete_tree(self):
        "Test to ensure deleting every children of a node works"
        node = self.extensive_game.root.children[0]
        node.game.delete_tree(node)
        assert len(node.children) == 0

    def test_node_copy_nonterminal(self):
        """Test on copying to a nonterminal node."""
        self.assertRaises(pygambit.UndefinedOperationError, self.extensive_game.copy_tree,
                          self.extensive_game.root, self.extensive_game.root)

    def test_node_copy_across_games(self):
        """Test to ensure a pygambit.MismatchError is raised when trying to copy a tree
        from a different game.
        """
        self.assertRaises(pygambit.MismatchError, self.game.copy_tree,
                          self.game.root, self.extensive_game.root)
        self.assertRaises(pygambit.MismatchError, self.game.copy_tree,
                          self.extensive_game.root, self.game.root)

    def test_copy_tree_onto_nondescendent_terminal_node(self):
        """Test copying a subtree to a non-descendent node."""
        g = games.read_from_file("e01.efg")
        src_node = g.nodes()[3]   # path=[1, 0]
        dest_node = g.nodes()[2]  # path=[0, 0]

        g.copy_tree(src_node, dest_node)

        assert subtrees_equal(src_node, dest_node)

    def test_copy_tree_onto_descendent_terminal_node(self):
        """Test copying a subtree to a node that's a descendent of the original."""
        g = games.read_from_file("e01.efg")
        src_node = g.nodes()[1]   # path=[0]
        dest_node = g.nodes()[4]  # path=[0, 1, 0]

        g.copy_tree(src_node, dest_node)

        assert subtrees_equal(src_node, dest_node, dest_node)

    def test_node_move_nonterminal(self):
        """Test on moving to a nonterminal node."""
        self.assertRaises(pygambit.UndefinedOperationError, self.extensive_game.move_tree,
                          self.extensive_game.root, self.extensive_game.root)

    def test_node_move_successor(self):
        """Test on moving a node to one of its successors."""
        self.assertRaises(pygambit.UndefinedOperationError, self.extensive_game.move_tree,
                          self.extensive_game.root,
                          self.extensive_game.root.children[0].children[0].children[0])

    def test_node_move_across_games(self):
        """Test to ensure a pygambit.MismatchError is raised when trying to move a tree
        between different games.
        """
        self.assertRaises(pygambit.MismatchError, self.game.move_tree,
                          self.game.root, self.extensive_game.root)
        self.assertRaises(pygambit.MismatchError, self.game.move_tree,
                          self.extensive_game.root, self.game.root)

    def test_append_move_creates_single_infoset_list_of_nodes(self):
        """Test that appending a list of nodes creates a single infoset."""
        self.sample_extensive_game.add_player("Player 3")
        nodes = [self.sample_extensive_game.root.children[1].children[0],
                 self.sample_extensive_game.root.children[0].children[0],
                 self.sample_extensive_game.root.children[0].children[1]]
        self.sample_extensive_game.append_move(nodes, "Player 3", ["B", "F"])

        assert len(self.sample_extensive_game.players["Player 3"].infosets) == 1

    def test_append_move_same_infoset_list_of_nodes(self):
        """Test that nodes from a list of nodes are resolved in the same infoset."""
        game = self.sample_extensive_game
        game.add_player("Player 3")
        nodes = [game.root.children[1].children[0],
                 game.root.children[0].children[0]]
        game.append_move(nodes, "Player 3", ["B", "F"])

        assert nodes[0].infoset == nodes[1].infoset

    def test_append_move_actions_list_of_nodes(self):
        """Test that nodes from a list of nodes that resolved in the same infoset
        have the same actions.
        """
        game = self.sample_extensive_game
        game.add_player("Player 3")
        nodes = [game.root.children[1].children[0],
                 game.root.children[0].children[0]]
        game.append_move(nodes, "Player 3", ["B", "F", "S"])

        action_list = list(game.players["Player 3"].infosets[0].actions)

        for node in nodes:
            assert list(node.infoset.actions) == action_list

    def test_append_move_actions_list_of_node_labels(self):
        """Test that nodes from a list of node labels are resolved correctly.
        """
        game = self.sample_extensive_game
        game.add_player("Player 3")
        game.root.children[1].children[0].label = "0"
        game.root.children[0].children[0].label = "00"
        nodes = ["0", "00"]
        game.append_move(nodes, "Player 3", ["B", "F", "S"])

        assert game.root.children[1].children[0].children[0].parent.label == "0"
        assert game.root.children[0].children[0].children[0].parent.label == "00"
        assert len(game.root.children[1].children[0].children) == 3
        assert len(game.root.children[0].children[0].children) == 3

    def test_append_move_actions_list_of_mixed_node_references(self):
        """Test that nodes from a list of nodes with either 'node' or str references
        are resolved correctly.
        """
        game = self.sample_extensive_game
        game.add_player("Player 3")

        game.root.children[1].children[0].label = " 000"
        node_references = [" 000",
                           game.root.children[0].children[0]]
        game.append_move(node_references, "Player 3", ["B", "F", "S"])

        assert game.root.children[1].children[0].children[0].parent.label == " 000"
        assert len(game.root.children[1].children[0].children) == 3
        assert len(game.root.children[0].children[0].children) == 3

    def test_append_move_labels_list_of_nodes(self):
        """Test that nodes from a list of nodes that resolved in the same infoset
        have the same labels per action.
        """
        game = self.sample_extensive_game
        game.add_player("Player 3")
        nodes = [game.root.children[1].children[0],
                 game.root.children[0].children[0]]
        game.append_move(nodes, "Player 3", ["B", "F", "S"])

        action_list = game.players["Player 3"].infosets[0].actions
        tmp1 = game.root.children[1].children[0].infoset.actions
        tmp2 = game.root.children[0].children[0].infoset.actions

        for (action, action1, action2) in zip(action_list, tmp1, tmp2):
            assert action.label == action1.label
            assert action.label == action2.label

    def test_append_move_node_list_with_non_terminal_node(self):
        """Test that we get an UndefinedOperationError when we import in append_move a list
        of nodes that has a non terminal node.
        """
        game = self.sample_extensive_game
        game.add_player("Player 3")

        self.assertRaises(pygambit.UndefinedOperationError,
                          game.append_move,
                          [game.root.children[1],
                           game.root.children[0].children[1]],
                          "Player 3", ["B", "F"])

    def test_append_move_node_list_with_duplicate_node_references(self):
        """Test that we get a ValueError when we import in append_move a list
        nodes with non-unique node references.
        """
        game = games.read_from_file("sample_extensive_game.efg")
        game.add_player("Player 3")
        game.root.children[0].children[1].label = "00"

        self.assertRaises(ValueError, game.append_move,
                          ["00",
                           game.root.children[1].children[0],
                           game.root.children[0].children[1]],
                          "Player 3", ["B", "F"])

    def test_append_move_node_list_is_empty(self):
        """Test that we get a ValueError when we import in append_move an
        empty list of nodes.
        """
        game = games.read_from_file("sample_extensive_game.efg")
        game.add_player("Player 3")

        self.assertRaises(ValueError, game.append_move,
                          [], "Player 3", ["B", "F"])

    def test_append_infoset_node_list_with_non_terminal_node(self):
        """Test that we get an UndefinedOperationError when we import in append_infoset
        a list of nodes that has a non terminal node.
        """
        game = self.sample_extensive_game
        game.add_player("Player 3")
        game.append_move(game.root.children[0].children[0], "Player 3", ["B", "F"])

        self.assertRaises(pygambit.UndefinedOperationError,
                          game.append_infoset,
                          [game.root.children[1],
                           game.root.children[0].children[1]],
                          game.root.children[0].children[0].infoset)

    def test_append_infoset_node_list_with_duplicate_node(self):
        """Test that we get a ValueError when we import in append_infoset a list
        with non unique elements.
        """
        game = games.read_from_file("sample_extensive_game.efg")
        game.add_player("Player 3")
        game.append_move(game.root.children[0].children[0], "Player 3", ["B", "F"])

        self.assertRaises(ValueError, game.append_infoset,
                          [game.root.children[0].children[1],
                           game.root.children[1].children[0],
                           game.root.children[0].children[1]],
                          game.root.children[0].children[0].infoset)

    def test_append_infoset_node_list_is_empty(self):
        """Test that we get a ValueError when we import in append_infoset an
        empty list of nodes.
        """
        game = games.read_from_file("sample_extensive_game.efg")
        game.add_player("Player 3")
        game.append_move(game.root.children[0].children[0], "Player 3", ["B", "F"])

        self.assertRaises(ValueError, game.append_infoset,
                          [], game.root.children[0].children[0].infoset)
>>>>>>> dab6a392
<|MERGE_RESOLUTION|>--- conflicted
+++ resolved
@@ -1,29 +1,183 @@
-<<<<<<< HEAD
+import typing
+
 import pytest
-=======
-import typing
-import unittest
->>>>>>> dab6a392
 
 import pygambit as gbt
 
 from . import games
 
 
-<<<<<<< HEAD
 def test_get_infoset():
     """Test to ensure that we can retrieve an infoset for a given node"""
     game = games.read_from_file("basic_extensive_game.efg")
     assert game.root.infoset is not None
     assert game.root.children[0].infoset is not None
     assert game.root.children[0].children[1].children[0].infoset is None
-=======
-# an auxiliary function used in `copy_tree` tests
-def subtrees_equal(
-        n1: pygambit.Node,
-        n2: pygambit.Node,
-        recursion_stop_node: typing.Union[pygambit.Node, None] = None
-        ) -> bool:
+
+
+def test_get_outcome():
+    """Test to ensure that we can retrieve an outcome for a given node"""
+    game = games.read_from_file("basic_extensive_game.efg")
+    assert game.root.children[0].children[1].children[0].outcome == game.outcomes[1]
+    assert game.root.outcome is None
+
+
+def test_get_player():
+    """Test to ensure that we can retrieve a player for a given node"""
+    game = games.read_from_file("basic_extensive_game.efg")
+    assert game.root.player == game.players[0]
+    assert game.root.children[0].children[1].children[0].player is None
+
+
+def test_get_game():
+    """Test to ensure that we can retrieve the game object from a given node"""
+    game = games.read_from_file("basic_extensive_game.efg")
+    assert game == game.root.game
+
+
+def test_get_parent():
+    """Test to ensure that we can retrieve a parent node for a given node"""
+    game = games.read_from_file("basic_extensive_game.efg")
+    assert game.root.children[0].parent == game.root
+    assert game.root.parent is None
+
+
+def test_get_prior_action():
+    """Test to ensure that we can retrieve the prior action for a given node"""
+    game = games.read_from_file("basic_extensive_game.efg")
+    assert game.root.children[0].prior_action == game.root.infoset.actions[0]
+    assert game.root.prior_action is None
+
+
+def test_get_prior_sibling():
+    """Test to ensure that we can retrieve a prior sibling of a given node"""
+    game = games.read_from_file("basic_extensive_game.efg")
+    assert game.root.children[1].prior_sibling == game.root.children[0]
+    assert game.root.children[0].prior_sibling is None
+
+
+def test_get_next_sibling():
+    """Test to ensure that we can retrieve a next sibling of a given node"""
+    game = games.read_from_file("basic_extensive_game.efg")
+    assert game.root.children[0].next_sibling == game.root.children[1]
+    assert game.root.children[1].next_sibling is None
+
+
+def test_is_terminal():
+    """Test to ensure that we can check if a given node is a terminal node"""
+    game = games.read_from_file("basic_extensive_game.efg")
+    assert game.root.is_terminal is False
+    assert game.root.children[0].children[0].children[0].is_terminal is True
+
+
+def test_is_successor_of():
+    """Test to ensure that we can check if a given node is a
+    successor of a supplied node
+    """
+    game = games.read_from_file("basic_extensive_game.efg")
+    assert game.root.children[0].is_successor_of(game.root)
+    assert not game.root.is_successor_of(game.root.children[0])
+    with pytest.raises(TypeError):
+        game.root.is_successor_of(9)
+    with pytest.raises(TypeError):
+        game.root.is_successor_of("Test")
+    with pytest.raises(TypeError):
+        game.root.is_successor_of(game.players[0])
+
+
+def test_is_subgame_root():
+    """Test whether nodes are correctly labeled as roots of proper subgames."""
+    game = games.read_from_file("basic_extensive_game.efg")
+    assert game.root.is_subgame_root
+    assert not game.root.children[0].is_subgame_root
+
+
+def test_append_move_error_player_actions():
+    """Test to ensure there are actions when appending with a player"""
+    game = games.read_from_file("basic_extensive_game.efg")
+    with pytest.raises(gbt.UndefinedOperationError):
+        game.append_move(game.root, game.players[0], [])
+
+
+def test_append_move_error_player_mismatch():
+    """Test to ensure the node and the player are from the same game"""
+    game1 = gbt.Game.new_tree()
+    game2 = games.read_from_file("basic_extensive_game.efg")
+    with pytest.raises(gbt.MismatchError):
+        game1.append_move(game1.root, game2.players[0], ["a"])
+
+
+def test_append_move_error_infoset_mismatch():
+    """Test to ensure the node and the player are from the same game"""
+    game1 = gbt.Game.new_tree()
+    game2 = games.read_from_file("basic_extensive_game.efg")
+    with pytest.raises(gbt.MismatchError):
+        game1.append_infoset(game1.root, game2.players[0].infosets[0])
+
+
+def test_insert_move_error_player_actions():
+    """Test to ensure there are actions when inserting with a player"""
+    game = games.read_from_file("basic_extensive_game.efg")
+    with pytest.raises(gbt.UndefinedOperationError):
+        game.insert_move(game.root, game.players[0], 0)
+
+
+def test_insert_move_error_player_mismatch():
+    """Test to ensure the node and the player are from the same game"""
+    game1 = gbt.Game.new_tree()
+    game2 = games.read_from_file("basic_extensive_game.efg")
+    with pytest.raises(gbt.MismatchError):
+        game1.insert_move(game1.root, game2.players[0], 1)
+
+
+def test_node_leave_infoset():
+    """Test to ensure it's possible to remove a node from an infoset"""
+    game = games.read_from_file("basic_extensive_game.efg")
+    assert len(game.infosets[1].members) == 2
+    game.leave_infoset(game.root.children[0])
+    assert len(game.infosets[1].members) == 1
+
+
+def test_node_delete_parent():
+    """Test to ensure deleting a parent node works"""
+    game = games.read_from_file("basic_extensive_game.efg")
+    node = game.root.children[0]
+    game.delete_parent(node)
+    assert game.root == node
+
+
+def test_node_delete_tree():
+    """Test to ensure deleting every child of a node works"""
+    game = games.read_from_file("basic_extensive_game.efg")
+    node = game.root.children[0]
+    game.delete_tree(node)
+    assert len(node.children) == 0
+
+
+def test_node_copy_nonterminal():
+    """Test on copying to a nonterminal node."""
+    game = games.read_from_file("basic_extensive_game.efg")
+    with pytest.raises(gbt.UndefinedOperationError):
+        game.copy_tree(game.root, game.root)
+
+
+def test_node_copy_across_games():
+    """Test to ensure a gbt.MismatchError is raised when trying to copy a tree
+    from a different game.
+    """
+    game1 = gbt.Game.new_tree()
+    game2 = games.read_from_file("basic_extensive_game.efg")
+    with pytest.raises(gbt.MismatchError):
+        game1.copy_tree(game1.root, game2.root)
+    with pytest.raises(gbt.MismatchError):
+        game1.copy_tree(game2.root, game1.root)
+
+
+def _subtrees_equal(
+        n1: gbt.Node,
+        n2: gbt.Node,
+        recursion_stop_node: typing.Union[gbt.Node, None] = None
+) -> bool:
     if n1 == recursion_stop_node:
         return n2.is_terminal
     if n1.is_terminal and n2.is_terminal:
@@ -39,197 +193,30 @@
         return False
 
     return all(
-        subtrees_equal(c1, c2, recursion_stop_node) for (c1, c2) in zip(n1.children, n2.children)
+        _subtrees_equal(c1, c2, recursion_stop_node) for (c1, c2) in zip(n1.children, n2.children)
     )
 
 
-class TestGambitNode(unittest.TestCase):
-    def setUp(self):
-        self.game = pygambit.Game.new_tree()
-        self.extensive_game = (
-            games.read_from_file("basic_extensive_game.efg")
-        )
-        self.sample_extensive_game = (
-            games.read_from_file("sample_extensive_game.efg")
-        )
-        self.basic_game = (
-            pygambit.Game.new_tree(players=["Player 1", "Player 2", "Player 3"])
-        )
-        self.basic_game.append_move(self.basic_game.root, "Player 1", ["U", "M", "D"])
-        self.basic_game.append_move(self.basic_game.root.children[0], "Player 2", ["L", "R"])
-
-    def tearDown(self):
-        del self.game
-        del self.extensive_game
-        del self.sample_extensive_game
-
-    def test_get_infoset(self):
-        "Test to ensure that we can retrieve an infoset for a given node"
-        assert self.extensive_game.root.infoset is not None
-        assert self.extensive_game.root.children[0].infoset is not None
-        assert (
-            self.extensive_game.root.children[0].children[1].children[0]
-            .infoset is None
-        )
->>>>>>> dab6a392
-
-
-def test_get_outcome():
-    """Test to ensure that we can retrieve an outcome for a given node"""
-    game = games.read_from_file("basic_extensive_game.efg")
-    assert game.root.children[0].children[1].children[0].outcome == game.outcomes[1]
-    assert game.root.outcome is None
-
-
-def test_get_player():
-    """Test to ensure that we can retrieve a player for a given node"""
-    game = games.read_from_file("basic_extensive_game.efg")
-    assert game.root.player == game.players[0]
-    assert game.root.children[0].children[1].children[0].player is None
-
-
-def test_get_game():
-    """Test to ensure that we can retrieve the game object from a given node"""
-    game = games.read_from_file("basic_extensive_game.efg")
-    assert game == game.root.game
-
-
-def test_get_parent():
-    """Test to ensure that we can retrieve a parent node for a given node"""
-    game = games.read_from_file("basic_extensive_game.efg")
-    assert game.root.children[0].parent == game.root
-    assert game.root.parent is None
-
-
-def test_get_prior_action():
-    """Test to ensure that we can retrieve the prior action for a given node"""
-    game = games.read_from_file("basic_extensive_game.efg")
-    assert game.root.children[0].prior_action == game.root.infoset.actions[0]
-    assert game.root.prior_action is None
-
-
-def test_get_prior_sibling():
-    """Test to ensure that we can retrieve a prior sibling of a given node"""
-    game = games.read_from_file("basic_extensive_game.efg")
-    assert game.root.children[1].prior_sibling == game.root.children[0]
-    assert game.root.children[0].prior_sibling is None
-
-
-def test_get_next_sibling():
-    """Test to ensure that we can retrieve a next sibling of a given node"""
-    game = games.read_from_file("basic_extensive_game.efg")
-    assert game.root.children[0].next_sibling == game.root.children[1]
-    assert game.root.children[1].next_sibling is None
-
-
-def test_is_terminal():
-    """Test to ensure that we can check if a given node is a terminal node"""
-    game = games.read_from_file("basic_extensive_game.efg")
-    assert game.root.is_terminal is False
-    assert game.root.children[0].children[0].children[0].is_terminal is True
-
-
-def test_is_successor_of():
-    """Test to ensure that we can check if a given node is a
-    successor of a supplied node
-    """
-    game = games.read_from_file("basic_extensive_game.efg")
-    assert game.root.children[0].is_successor_of(game.root)
-    assert not game.root.is_successor_of(game.root.children[0])
-    with pytest.raises(TypeError):
-        game.root.is_successor_of(9)
-    with pytest.raises(TypeError):
-        game.root.is_successor_of("Test")
-    with pytest.raises(TypeError):
-        game.root.is_successor_of(game.players[0])
-
-
-def test_is_subgame_root():
-    """Test whether nodes are correctly labeled as roots of proper subgames."""
-    game = games.read_from_file("basic_extensive_game.efg")
-    assert game.root.is_subgame_root
-    assert not game.root.children[0].is_subgame_root
-
-
-def test_append_move_error_player_actions():
-    """Test to ensure there are actions when appending with a player"""
-    game = games.read_from_file("basic_extensive_game.efg")
-    with pytest.raises(gbt.UndefinedOperationError):
-        game.append_move(game.root, game.players[0], [])
-
-
-def test_append_move_error_player_mismatch():
-    """Test to ensure the node and the player are from the same game"""
-    game1 = gbt.Game.new_tree()
-    game2 = games.read_from_file("basic_extensive_game.efg")
-    with pytest.raises(gbt.MismatchError):
-        game1.append_move(game1.root, game2.players[0], ["a"])
-
-
-def test_append_move_error_infoset_mismatch():
-    """Test to ensure the node and the player are from the same game"""
-    game1 = gbt.Game.new_tree()
-    game2 = games.read_from_file("basic_extensive_game.efg")
-    with pytest.raises(gbt.MismatchError):
-        game1.append_infoset(game1.root, game2.players[0].infosets[0])
-
-
-def test_insert_move_error_player_actions():
-    """Test to ensure there are actions when inserting with a player"""
-    game = games.read_from_file("basic_extensive_game.efg")
-    with pytest.raises(gbt.UndefinedOperationError):
-        game.insert_move(game.root, game.players[0], 0)
-
-
-def test_insert_move_error_player_mismatch():
-    """Test to ensure the node and the player are from the same game"""
-    game1 = gbt.Game.new_tree()
-    game2 = games.read_from_file("basic_extensive_game.efg")
-    with pytest.raises(gbt.MismatchError):
-        game1.insert_move(game1.root, game2.players[0], 1)
-
-
-def test_node_leave_infoset():
-    """Test to ensure it's possible to remove a node from an infoset"""
-    game = games.read_from_file("basic_extensive_game.efg")
-    assert len(game.infosets[1].members) == 2
-    game.leave_infoset(game.root.children[0])
-    assert len(game.infosets[1].members) == 1
-
-
-def test_node_delete_parent():
-    """Test to ensure deleting a parent node works"""
-    game = games.read_from_file("basic_extensive_game.efg")
-    node = game.root.children[0]
-    game.delete_parent(node)
-    assert game.root == node
-
-
-def test_node_delete_tree():
-    """Test to ensure deleting every child of a node works"""
-    game = games.read_from_file("basic_extensive_game.efg")
-    node = game.root.children[0]
-    game.delete_tree(node)
-    assert len(node.children) == 0
-
-
-def test_node_copy_nonterminal():
-    """Test on copying to a nonterminal node."""
-    game = games.read_from_file("basic_extensive_game.efg")
-    with pytest.raises(gbt.UndefinedOperationError):
-        game.copy_tree(game.root, game.root)
-
-
-def test_node_copy_across_games():
-    """Test to ensure a gbt.MismatchError is raised when trying to copy a tree
-    from a different game.
-    """
-    game1 = gbt.Game.new_tree()
-    game2 = games.read_from_file("basic_extensive_game.efg")
-    with pytest.raises(gbt.MismatchError):
-        game1.copy_tree(game1.root, game2.root)
-    with pytest.raises(gbt.MismatchError):
-        game1.copy_tree(game2.root, game1.root)
+def test_copy_tree_onto_nondescendent_terminal_node():
+    """Test copying a subtree to a non-descendent node."""
+    g = games.read_from_file("e01.efg")
+    src_node = g.nodes()[3]   # path=[1, 0]
+    dest_node = g.nodes()[2]  # path=[0, 0]
+
+    g.copy_tree(src_node, dest_node)
+
+    assert _subtrees_equal(src_node, dest_node)
+
+
+def test_copy_tree_onto_descendent_terminal_node():
+    """Test copying a subtree to a node that's a descendent of the original."""
+    g = games.read_from_file("e01.efg")
+    src_node = g.nodes()[1]   # path=[0]
+    dest_node = g.nodes()[4]  # path=[0, 1, 0]
+
+    g.copy_tree(src_node, dest_node)
+
+    assert _subtrees_equal(src_node, dest_node, dest_node)
 
 
 def test_node_move_nonterminal():
@@ -407,7 +394,6 @@
             game.root.children[0].children[0].infoset
         )
 
-<<<<<<< HEAD
 
 def test_append_infoset_node_list_is_empty():
     """Test that we get a ValueError when we import in append_infoset an
@@ -417,245 +403,4 @@
     game.add_player("Player 3")
     game.append_move(game.root.children[0].children[0], "Player 3", ["B", "F"])
     with pytest.raises(ValueError):
-        game.append_infoset([], game.root.children[0].children[0].infoset)
-=======
-    def test_insert_move_error_player_mismatch(self):
-        "Test to ensure the node and the player are from the same game"
-        self.assertRaises(pygambit.MismatchError,
-                          self.game.insert_move,
-                          self.game.root,
-                          self.extensive_game.players[0],
-                          1)
-
-    def test_node_leave_infoset(self):
-        "Test to ensure it's possible to remove a node from an infoset"
-        assert len(self.extensive_game.infosets[1].members) == 2
-        self.extensive_game.leave_infoset(self.extensive_game.root.children[0])
-        assert len(self.extensive_game.infosets[1].members) == 1
-
-    def test_node_delete_parent(self):
-        "Test to ensure deleting a parent node works"
-        node = self.extensive_game.root.children[0]
-        node.game.delete_parent(node)
-        assert self.extensive_game.root == node
-
-    def test_node_delete_tree(self):
-        "Test to ensure deleting every children of a node works"
-        node = self.extensive_game.root.children[0]
-        node.game.delete_tree(node)
-        assert len(node.children) == 0
-
-    def test_node_copy_nonterminal(self):
-        """Test on copying to a nonterminal node."""
-        self.assertRaises(pygambit.UndefinedOperationError, self.extensive_game.copy_tree,
-                          self.extensive_game.root, self.extensive_game.root)
-
-    def test_node_copy_across_games(self):
-        """Test to ensure a pygambit.MismatchError is raised when trying to copy a tree
-        from a different game.
-        """
-        self.assertRaises(pygambit.MismatchError, self.game.copy_tree,
-                          self.game.root, self.extensive_game.root)
-        self.assertRaises(pygambit.MismatchError, self.game.copy_tree,
-                          self.extensive_game.root, self.game.root)
-
-    def test_copy_tree_onto_nondescendent_terminal_node(self):
-        """Test copying a subtree to a non-descendent node."""
-        g = games.read_from_file("e01.efg")
-        src_node = g.nodes()[3]   # path=[1, 0]
-        dest_node = g.nodes()[2]  # path=[0, 0]
-
-        g.copy_tree(src_node, dest_node)
-
-        assert subtrees_equal(src_node, dest_node)
-
-    def test_copy_tree_onto_descendent_terminal_node(self):
-        """Test copying a subtree to a node that's a descendent of the original."""
-        g = games.read_from_file("e01.efg")
-        src_node = g.nodes()[1]   # path=[0]
-        dest_node = g.nodes()[4]  # path=[0, 1, 0]
-
-        g.copy_tree(src_node, dest_node)
-
-        assert subtrees_equal(src_node, dest_node, dest_node)
-
-    def test_node_move_nonterminal(self):
-        """Test on moving to a nonterminal node."""
-        self.assertRaises(pygambit.UndefinedOperationError, self.extensive_game.move_tree,
-                          self.extensive_game.root, self.extensive_game.root)
-
-    def test_node_move_successor(self):
-        """Test on moving a node to one of its successors."""
-        self.assertRaises(pygambit.UndefinedOperationError, self.extensive_game.move_tree,
-                          self.extensive_game.root,
-                          self.extensive_game.root.children[0].children[0].children[0])
-
-    def test_node_move_across_games(self):
-        """Test to ensure a pygambit.MismatchError is raised when trying to move a tree
-        between different games.
-        """
-        self.assertRaises(pygambit.MismatchError, self.game.move_tree,
-                          self.game.root, self.extensive_game.root)
-        self.assertRaises(pygambit.MismatchError, self.game.move_tree,
-                          self.extensive_game.root, self.game.root)
-
-    def test_append_move_creates_single_infoset_list_of_nodes(self):
-        """Test that appending a list of nodes creates a single infoset."""
-        self.sample_extensive_game.add_player("Player 3")
-        nodes = [self.sample_extensive_game.root.children[1].children[0],
-                 self.sample_extensive_game.root.children[0].children[0],
-                 self.sample_extensive_game.root.children[0].children[1]]
-        self.sample_extensive_game.append_move(nodes, "Player 3", ["B", "F"])
-
-        assert len(self.sample_extensive_game.players["Player 3"].infosets) == 1
-
-    def test_append_move_same_infoset_list_of_nodes(self):
-        """Test that nodes from a list of nodes are resolved in the same infoset."""
-        game = self.sample_extensive_game
-        game.add_player("Player 3")
-        nodes = [game.root.children[1].children[0],
-                 game.root.children[0].children[0]]
-        game.append_move(nodes, "Player 3", ["B", "F"])
-
-        assert nodes[0].infoset == nodes[1].infoset
-
-    def test_append_move_actions_list_of_nodes(self):
-        """Test that nodes from a list of nodes that resolved in the same infoset
-        have the same actions.
-        """
-        game = self.sample_extensive_game
-        game.add_player("Player 3")
-        nodes = [game.root.children[1].children[0],
-                 game.root.children[0].children[0]]
-        game.append_move(nodes, "Player 3", ["B", "F", "S"])
-
-        action_list = list(game.players["Player 3"].infosets[0].actions)
-
-        for node in nodes:
-            assert list(node.infoset.actions) == action_list
-
-    def test_append_move_actions_list_of_node_labels(self):
-        """Test that nodes from a list of node labels are resolved correctly.
-        """
-        game = self.sample_extensive_game
-        game.add_player("Player 3")
-        game.root.children[1].children[0].label = "0"
-        game.root.children[0].children[0].label = "00"
-        nodes = ["0", "00"]
-        game.append_move(nodes, "Player 3", ["B", "F", "S"])
-
-        assert game.root.children[1].children[0].children[0].parent.label == "0"
-        assert game.root.children[0].children[0].children[0].parent.label == "00"
-        assert len(game.root.children[1].children[0].children) == 3
-        assert len(game.root.children[0].children[0].children) == 3
-
-    def test_append_move_actions_list_of_mixed_node_references(self):
-        """Test that nodes from a list of nodes with either 'node' or str references
-        are resolved correctly.
-        """
-        game = self.sample_extensive_game
-        game.add_player("Player 3")
-
-        game.root.children[1].children[0].label = " 000"
-        node_references = [" 000",
-                           game.root.children[0].children[0]]
-        game.append_move(node_references, "Player 3", ["B", "F", "S"])
-
-        assert game.root.children[1].children[0].children[0].parent.label == " 000"
-        assert len(game.root.children[1].children[0].children) == 3
-        assert len(game.root.children[0].children[0].children) == 3
-
-    def test_append_move_labels_list_of_nodes(self):
-        """Test that nodes from a list of nodes that resolved in the same infoset
-        have the same labels per action.
-        """
-        game = self.sample_extensive_game
-        game.add_player("Player 3")
-        nodes = [game.root.children[1].children[0],
-                 game.root.children[0].children[0]]
-        game.append_move(nodes, "Player 3", ["B", "F", "S"])
-
-        action_list = game.players["Player 3"].infosets[0].actions
-        tmp1 = game.root.children[1].children[0].infoset.actions
-        tmp2 = game.root.children[0].children[0].infoset.actions
-
-        for (action, action1, action2) in zip(action_list, tmp1, tmp2):
-            assert action.label == action1.label
-            assert action.label == action2.label
-
-    def test_append_move_node_list_with_non_terminal_node(self):
-        """Test that we get an UndefinedOperationError when we import in append_move a list
-        of nodes that has a non terminal node.
-        """
-        game = self.sample_extensive_game
-        game.add_player("Player 3")
-
-        self.assertRaises(pygambit.UndefinedOperationError,
-                          game.append_move,
-                          [game.root.children[1],
-                           game.root.children[0].children[1]],
-                          "Player 3", ["B", "F"])
-
-    def test_append_move_node_list_with_duplicate_node_references(self):
-        """Test that we get a ValueError when we import in append_move a list
-        nodes with non-unique node references.
-        """
-        game = games.read_from_file("sample_extensive_game.efg")
-        game.add_player("Player 3")
-        game.root.children[0].children[1].label = "00"
-
-        self.assertRaises(ValueError, game.append_move,
-                          ["00",
-                           game.root.children[1].children[0],
-                           game.root.children[0].children[1]],
-                          "Player 3", ["B", "F"])
-
-    def test_append_move_node_list_is_empty(self):
-        """Test that we get a ValueError when we import in append_move an
-        empty list of nodes.
-        """
-        game = games.read_from_file("sample_extensive_game.efg")
-        game.add_player("Player 3")
-
-        self.assertRaises(ValueError, game.append_move,
-                          [], "Player 3", ["B", "F"])
-
-    def test_append_infoset_node_list_with_non_terminal_node(self):
-        """Test that we get an UndefinedOperationError when we import in append_infoset
-        a list of nodes that has a non terminal node.
-        """
-        game = self.sample_extensive_game
-        game.add_player("Player 3")
-        game.append_move(game.root.children[0].children[0], "Player 3", ["B", "F"])
-
-        self.assertRaises(pygambit.UndefinedOperationError,
-                          game.append_infoset,
-                          [game.root.children[1],
-                           game.root.children[0].children[1]],
-                          game.root.children[0].children[0].infoset)
-
-    def test_append_infoset_node_list_with_duplicate_node(self):
-        """Test that we get a ValueError when we import in append_infoset a list
-        with non unique elements.
-        """
-        game = games.read_from_file("sample_extensive_game.efg")
-        game.add_player("Player 3")
-        game.append_move(game.root.children[0].children[0], "Player 3", ["B", "F"])
-
-        self.assertRaises(ValueError, game.append_infoset,
-                          [game.root.children[0].children[1],
-                           game.root.children[1].children[0],
-                           game.root.children[0].children[1]],
-                          game.root.children[0].children[0].infoset)
-
-    def test_append_infoset_node_list_is_empty(self):
-        """Test that we get a ValueError when we import in append_infoset an
-        empty list of nodes.
-        """
-        game = games.read_from_file("sample_extensive_game.efg")
-        game.add_player("Player 3")
-        game.append_move(game.root.children[0].children[0], "Player 3", ["B", "F"])
-
-        self.assertRaises(ValueError, game.append_infoset,
-                          [], game.root.children[0].children[0].infoset)
->>>>>>> dab6a392
+        game.append_infoset([], game.root.children[0].children[0].infoset)