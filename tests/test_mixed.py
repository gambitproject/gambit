--- conflicted
+++ resolved
@@ -138,17 +138,10 @@
      (games.create_coord_4x4_nfg(), P1, True, ["1/4", 0, 0, "3/4"]),
      ##############################################################################
      # stripped-down poker efg
-<<<<<<< HEAD
-     (games.create_stripped_down_poker_efg(), "Fred", False, [0.25, 0.75, 0, 0]),
-     (games.create_stripped_down_poker_efg(), "Alice", False, [1, 0]),
-     (games.create_stripped_down_poker_efg(), "Fred", True, ["1/4", "3/4", 0, 0]),
-     (games.create_stripped_down_poker_efg(), "Alice", True, [1, 0]),
-=======
      (games.create_stripped_down_poker_efg(), "Alice", False, [0.25, 0.75, 0, 0]),
      (games.create_stripped_down_poker_efg(), "Bob", False, [1, 0]),
      (games.create_stripped_down_poker_efg(), "Alice", True, ["1/4", "3/4", 0, 0]),
      (games.create_stripped_down_poker_efg(), "Bob", True, [1, 0]),
->>>>>>> 4b0a3dc7
     ],
 )
 def test_set_and_get_probabilities_by_player_label(game: gbt.Game, player_label: str,
@@ -165,21 +158,6 @@
      ##############################################################################
      # stripped-down poker efg
      # Player 1
-<<<<<<< HEAD
-     (games.create_stripped_down_poker_efg(), "Fred", "11", 0.25, False),
-     (games.create_stripped_down_poker_efg(), "Fred", "12", 0.25, False),
-     (games.create_stripped_down_poker_efg(), "Fred", "21", 0.25, False),
-     (games.create_stripped_down_poker_efg(), "Fred", "22", 0.25, False),
-     (games.create_stripped_down_poker_efg(), "Fred", "11", "1/4", True),
-     (games.create_stripped_down_poker_efg(), "Fred", "12", "1/4", True),
-     (games.create_stripped_down_poker_efg(), "Fred", "21", "1/4", True),
-     (games.create_stripped_down_poker_efg(), "Fred", "22", "1/4", True),
-     # Player 2
-     (games.create_stripped_down_poker_efg(), "Alice", "1", 0.5, False),
-     (games.create_stripped_down_poker_efg(), "Alice", "2", 0.5, False),
-     (games.create_stripped_down_poker_efg(), "Alice", "1", "1/2", True),
-     (games.create_stripped_down_poker_efg(), "Alice", "2", "1/2", True),
-=======
      (games.create_stripped_down_poker_efg(), "Alice", "11", 0.25, False),
      (games.create_stripped_down_poker_efg(), "Alice", "12", 0.25, False),
      (games.create_stripped_down_poker_efg(), "Alice", "21", 0.25, False),
@@ -193,7 +171,6 @@
      (games.create_stripped_down_poker_efg(), "Bob", "2", 0.5, False),
      (games.create_stripped_down_poker_efg(), "Bob", "1", "1/2", True),
      (games.create_stripped_down_poker_efg(), "Bob", "2", "1/2", True),
->>>>>>> 4b0a3dc7
      ##############################################################################
      # coordination 4x4 nfg outcome version with strategy labels
      (games.create_coord_4x4_nfg(outcome_version=True), P1, "1-1", "1/4", True),
@@ -214,21 +191,12 @@
     [
      ##############################################################################
      # stripped-down poker efg
-<<<<<<< HEAD
-     (games.create_stripped_down_poker_efg(), "Alice", "11", True),
-     (games.create_stripped_down_poker_efg(), "Alice", "11", False),
-     (games.create_stripped_down_poker_efg(), "Fred", "1", True),
-     (games.create_stripped_down_poker_efg(), "Fred", "1", False),
-     (games.create_stripped_down_poker_efg(), "Fred", "2", True),
-     (games.create_stripped_down_poker_efg(), "Fred", "2", False),
-=======
      (games.create_stripped_down_poker_efg(), "Bob", "11", True),
      (games.create_stripped_down_poker_efg(), "Bob", "11", False),
      (games.create_stripped_down_poker_efg(), "Alice", "1", True),
      (games.create_stripped_down_poker_efg(), "Alice", "1", False),
      (games.create_stripped_down_poker_efg(), "Alice", "2", True),
      (games.create_stripped_down_poker_efg(), "Alice", "2", False),
->>>>>>> 4b0a3dc7
      ##############################################################################
      # coordination 4x4 nfg outcome version with strategy labels
      (games.create_coord_4x4_nfg(outcome_version=True), P1, "2-1", True),
@@ -327,17 +295,10 @@
      (games.create_mixed_behav_game_efg(), P3, ["1/2", "1/2"], True),
      ############################################################################
      # stripped-down poker efg
-<<<<<<< HEAD
-     (games.create_stripped_down_poker_efg(), "Fred", [0.25, 0.25, 0.25, 0.25], False),
-     (games.create_stripped_down_poker_efg(), "Alice", [0.5, 0.5], False),
-     (games.create_stripped_down_poker_efg(), "Fred", ["1/4", "1/4", "1/4", "1/4"], True),
-     (games.create_stripped_down_poker_efg(), "Alice", ["1/2", "1/2"], True),
-=======
      (games.create_stripped_down_poker_efg(), "Alice", [0.25, 0.25, 0.25, 0.25], False),
      (games.create_stripped_down_poker_efg(), "Bob", [0.5, 0.5], False),
      (games.create_stripped_down_poker_efg(), "Alice", ["1/4", "1/4", "1/4", "1/4"], True),
      (games.create_stripped_down_poker_efg(), "Bob", ["1/2", "1/2"], True),
->>>>>>> 4b0a3dc7
      ############################################################################
      # coordination 4x4 nfg
      (games.create_coord_4x4_nfg(), P1, [0.25, 0.25, 0.25, 0.25], False),
@@ -377,26 +338,6 @@
      (games.create_coord_4x4_nfg(), True,  [[1, 0, 0, 0], [0, 1, 0, 0]], P2, 0),
      #########################################################################
      # stripped-down poker efg
-<<<<<<< HEAD
-     (games.create_stripped_down_poker_efg(), False, None, "Fred", -0.25),
-     (games.create_stripped_down_poker_efg(), False, None, "Alice", 0.25),
-     (games.create_stripped_down_poker_efg(), True,  None, "Fred", "-1/4"),
-     (games.create_stripped_down_poker_efg(), True,  None, "Alice", "1/4"),
-     # Raise/Raise for player 1
-     (games.create_stripped_down_poker_efg(), False, [[1, 0, 0, 0], [1, 0]], "Fred",  0),
-     (games.create_stripped_down_poker_efg(), False, [[1, 0, 0, 0], [1, 0]], "Alice", 0),
-     (games.create_stripped_down_poker_efg(), True,  [[1, 0, 0, 0], [1, 0]], "Fred",  0),
-     (games.create_stripped_down_poker_efg(), True,  [[1, 0, 0, 0], [1, 0]], "Alice", 0),
-     # Fold/Fold for player 1 (player 2's strategy is payoff-irrelevant)
-     (games.create_stripped_down_poker_efg(), False, [[0, 0, 0, 1], [1, 0]], "Fred", -1),
-     (games.create_stripped_down_poker_efg(), False, [[0, 0, 0, 1], [1, 0]], "Alice", 1),
-     (games.create_stripped_down_poker_efg(), True,  [[0, 0, 0, 1], [1, 0]], "Fred", -1),
-     (games.create_stripped_down_poker_efg(), True,  [[0, 0, 0, 1], [1, 0]], "Alice", 1),
-     (games.create_stripped_down_poker_efg(), False, [[0, 0, 0, 1], [0.5, 0.5]], "Fred", -1),
-     (games.create_stripped_down_poker_efg(), False, [[0, 0, 0, 1], [0.5, 0.5]], "Alice", 1),
-     (games.create_stripped_down_poker_efg(), True,  [[0, 0, 0, 1], ["1/2", "1/2"]], "Fred", -1),
-     (games.create_stripped_down_poker_efg(), True,  [[0, 0, 0, 1], ["1/2", "1/2"]], "Alice", 1),
-=======
      (games.create_stripped_down_poker_efg(), False, None, "Alice", -0.25),
      (games.create_stripped_down_poker_efg(), False, None, "Bob", 0.25),
      (games.create_stripped_down_poker_efg(), True,  None, "Alice", "-1/4"),
@@ -415,7 +356,6 @@
      (games.create_stripped_down_poker_efg(), False, [[0, 0, 0, 1], [0.5, 0.5]], "Bob", 1),
      (games.create_stripped_down_poker_efg(), True,  [[0, 0, 0, 1], ["1/2", "1/2"]], "Alice", -1),
      (games.create_stripped_down_poker_efg(), True,  [[0, 0, 0, 1], ["1/2", "1/2"]], "Bob", 1),
->>>>>>> 4b0a3dc7
      #########################################################################
      (games.create_mixed_behav_game_efg(), False, None, P1, 3.0),
      (games.create_mixed_behav_game_efg(), False, None, P2, 3.0),
