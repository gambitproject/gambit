--- conflicted
+++ resolved
@@ -161,13 +161,8 @@
         # compute all
         result = gbt.nash.enumpoly_solve(game, use_strategic=False)
     assert len(result.equilibria) == len(mixed_behav_prof_data)
-<<<<<<< HEAD
-    for eq, exp in zip(result.equilibria, mixed_behav_prof_data):
+    for eq, exp in zip(result.equilibria, mixed_behav_prof_data, strict=True):
         assert abs(eq.agent_max_regret()) <= TOL
-=======
-    for eq, exp in zip(result.equilibria, mixed_behav_prof_data, strict=True):
-        assert abs(eq.max_regret()) <= TOL
->>>>>>> 8d5854f9
         expected = game.mixed_behavior_profile(rational=True, data=exp)
         for p in game.players:
             for i in p.infosets:
