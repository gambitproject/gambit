# Changelog

## [16.3.0] - unreleased

### General
- Dropped support for Python 3.8.

### Added
- Implemented maximum-likelihood estimation for agent logit QRE, to parallel existing support
  for strategic logit QRE.  Strategic logit QRE function names have been modified to provide
  parallel naming.  Estimation using the correspondence now supports an option to stop at the
  first interior local maximizer found (if one exists).
- Maximum-likelihood estimation for logit QRE using empirical payoffs has an improved internal
  calculation of log-likelihood, and returns the estimated profile instead of just a list of
  probabilities.
- Reorganized naming conventions in pygambit for functions for computing QRE in both strategic
  and agent versions, and added a corresponding section in the user guide.
- `enumpoly_solve` has been returned to being fully supported from temporarily being experimental;
  now available in `pygambit`.
<<<<<<< HEAD
=======
- `to_arrays` converts a `Game` to a list of `numpy` arrays containing its reduced strategic form.
  (#461)
>>>>>>> 195829cd


## [16.1.2] - unreleased

### Fixed
- Corrected an internal implementation error in `Game.reveal()` in resolving references to
  information sets and players (#453)


## [16.2.0] - 2024-04-05

### Fixed
- `gnm_solve`/`gambit-gnm` now correctly handles the degenerate case of a game where all
  payoffs are the same (#405), and checks that the perturbation vector specified has at least
  one non-zero component (#194)
- `ipa_solve`/`gambit-ipa` ensures the use of a generic perturbation vector; this resolves a
  problem where the method could return non-Nash output (#406)
- `gambit-enumpoly` could get stuck in an infinite loop, and/or fail to report some equilibria,
  due to floating-point rounding/tolerance issues; this has been fixed on known cases (#198)
- `gambit-logit` now uses perturbations to attempt to resolve correspondences that have
  bifurcations, and instead tries always to follow a curve that has the same orientation.
  This should eliminate cases in which tracing gets stuck in a loop or reverses itself
  when encountering bifurcations (#3)

### Added
- MixedStrategyProfile and MixedBehaviorProfile objects in pygambit can now be iterated in
  various dict-like ways
- `gnm_solve`/`gambit-gnm` now exposes several parameters which control the behavior of the
  path-following procedure
- The MixedBehaviorProfile object can now be initialized on creation by a given distribution.
- `append_move`/`append_infoset` now resolves either a singleton node reference or any
  iterable set of node references
- Additional regret-related functions added to `MixedBehaviorProfile` and `MixedStrategyProfile`
  in both C++ and Python
- Some caching added to payoff/strategy value calculations in `MixedStrategyProfile`
- `gambit-simpdiv` now supports expressing output as floating-point with a specified number of
  digits (#296)
- Parameters `first_step` and `max_accel` added to `gambit_logit` for finer control of
  numerical continuation process

### Changed
- Gambit now requires a compiler that supports C++17.
- Functions to compute Nash equilibria now return a NashComputationResult object instead of a bare
  list of profiles (#190)
- `liap_solve`/`gambit-liap` has been reimplemented to scale payoffs uniformly across games,
  to always take an explicit starting point (in `liap_solve`), and to specify a regret-based
  acceptance criterion (#330)
- `simpdiv_solve`/`gambit-simpdiv` now accepts a regret-based acceptance criterion (#439)
- `simpdiv_solve` now takes an explicit starting point (#445)
- Converted test suite for mixed behavior profiles to pytest style; added parametrizations for
  test_realiz_prob; added test_martingale_property_of_node_value (#375)
- Improved test suite for mixed strategy profiles (#374)
- Test suite for pygambit moved from src/pygambit/tests/ to tests/
- Improved __repr__ methods in pygambit for game-related classes
- Further extension of test suite for mixed behavior profiles to cover new indexing and profile
  order consistency for payoff-related calculations
- Overhaul of caching in `MixedBehaviorProfile` to use maps (`std::map`)
- Creation of random mixed profiles in pygambit is done with new `Game.random_strategy_profile` and
  `Game.random_behavior_profile` methods; these accept `numpy.random.Generator` objects for
  reproducible state.
  Creation of random mixed profiles in C++ is done with new `Game::NewRandomStrategyProfile` and
  `Game::NewRandomBehaviorProfile` methods; these accept STL `Generator` objects for reproducible state.
  The Python implementation is no longer just a wrapper around the C++ one.
- Graphical interface now uses simplicial subdivision as the recommended method for finding some
  equilibria in games with more than two players, instead of Lyapunov function minimisation

## [16.1.1] - 2024-01-10

### Fixed
- In gambit-logit, if there are chance actions with zero probability, information sets may be reached
  with zero probability.  In this event, gambit-logit treats beliefs at those information sets as being
  uniform across nodes (#63)
- Corrected outdated code in `fit_fixedpoint` and `fit_empirical`, and added extended documentation
  of both methods (#1)
- Fixed bug in gambit-lp which would return non-Nash output on extensive games if the game had chance nodes
  other than the root node (#134)
- In pygambit, fixed indexing in mixed behavior and mixed strategy profiles, which could result
  in strategies or actions belonging to other players or information sets being referenced when
  indexing by string label

### Changed
- In pygambit, resolving game objects with ambiguous or duplicated labels results in a ValueError,
  instead of silently returning the first matching object found.


## [16.1.0] - 2023-11-09

### Fixed
- Fixed regression in Game.from_dict() causing the method to fail (PR #399 by AbhijeetKrishnan)
- In `gambit-logit` on extensive games, a spurious final value was being emitted on each line of the
  CSV output; this has been removed.


## [16.1.0b1] - 2023-11-06

### Added
- Implement MixedBehaviorProfile.realiz_prob to return probability node is reached under the profile.

### Fixed
- When an action at a chance node is deleted the probabilities for the remaining actions are
  normalized.

### Changed
- The gambit-enumpoly solver has been marked as "experimental" and is no longer built by default, nor
  is it available via the graphical interface.


## [16.1.0a4] - 2023-10-13

### Changed
- Empty or all-whitespace strings cannot be used to access members of games in pygambit.
- Remaining compatibility code for wxWidgets 2.x removed from graphical interface.
- Migrated to pytest for testing of pygambit.
- ValueErrors raised for mixed behavior profiles when payoff, action_value, or infoset_value are
  called with the chance player.
- Implemented Game.delete_strategy to remove a strategy from a strategic game.
- Implemented regret for mixed strategy profiles.

### Fixed
- Regret on mixed behavior profiles now implements the standard definition of regret
  (loss in expected payoff relative to best response conditional on reaching the information set).


## [16.1.0a3] - 2023-09-29

### Changed
- The `refine` and `leash` parameters to simpdiv have been made available and documented in
  pygambit.
- Repackage logit solver in src/solvers; make pygambit.nash.logit_solve available as a
  method for finding a Nash equilibrium.
- Additional game transformation operations have been moved to the Game class, and old versions
  deprecated.
- Accessing payoffs of outcomes and pure strategy profiles is now standardized to use player
  references, and accessing by index has been removed.
- Game.num_nodes has been removed in favor of Game.nodes, which returns a list of the nodes
  in the game.


## [16.1.0a2] - 2023-09-22

### Changed
- Most operations which modify games have been moved to being operations on `Game` instead of
  being operations on classes representing elements of games.  For the most part old versions
  have been retained with a deprecation warning; these old versions will be removed in 16.2.0.
- `pygambit.supports` has been introduced to organise algorithms which operates on sets
  of pure strategies or actions, such as finding undominated strategies.
- `.payoff()` on mixed strategy and mixed behavior profiles now takes either a Player or string label.
  `.infoset_value()` and `.action_value()` have been introduced to replace calling `.payoff()` on
  these objects.
- The implementation of mixed strategy profiles and mixed behavior profiles has been thoroughly rewritten
  for improved consistency in behavior across members and between the two types of profile.
- The experimental concept of a `StrategicRestriction` has been removed from `pygambit`.
  Instead, calling `restrict` on a `StrategySupportProfile` creates a deep copy of its
  game with only the strategies specified.


## [16.1.0a1] - 2023-09-14

### Changed
- Cython 3.0 is now used for pygambit.
- Documentation of the pygambit API has been moved into docstrings.
- Chance action probabilities are now enforced to sum to exactly one at an information
  set.  This is accomplished by changing the API to set probabilities for all actions
  simultaneously; it is no longer possible to assign an action probability individually.

### Added
- Documented support in Python for estimating quantal response equilibria using
  either fixed-point or empirical payoff methods

### Fixed
- Corrected reference counting for C++ Game objects which could result in objects
  never being deallocated (see #331)
- Corrected Lyapunov function minimisation returning critical points that are
  not global minima (i.e. not equilibria) (#329)
- Corrected a regression in accessing contingencies of a game in Python.
- Removed use of explicit StopIteration (a holdover from Python 2.x support).



## [16.0.2] - 2022-01-28

### Fixed
- Updated build and packaging systems for current compilers across all platforms
- Refactored Python implementation to make pygambit PyPI-installable<|MERGE_RESOLUTION|>--- conflicted
+++ resolved
@@ -17,11 +17,8 @@
   and agent versions, and added a corresponding section in the user guide.
 - `enumpoly_solve` has been returned to being fully supported from temporarily being experimental;
   now available in `pygambit`.
-<<<<<<< HEAD
-=======
 - `to_arrays` converts a `Game` to a list of `numpy` arrays containing its reduced strategic form.
   (#461)
->>>>>>> 195829cd
 
 
 ## [16.1.2] - unreleased
