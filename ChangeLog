# Changelog

<<<<<<< HEAD
## [16.3.2] - 2025-12-04
=======
## [16.4.1] - unreleased

### Fixed
- Fixed a regression in which null outcomes in strategic game tables were not handled correctly
  when changing the number of strategies in the game (#571)
- Fixed improper shared pointer handling when writing a .nfg file based on a game in
  extensive form.
- Fixed a regression in the GUI in which unique action labels were not being generated when
  adding a move via drag-and-drop of a player icon (#618)
- Fixed a regression generating null pointer dereference errors when setting the outcome of
  a node to the null outcome (#625, #647)
- Fixed a regression in calculating payoff quantities for mixed strategy profiles derived from
  mixed behavior profiles (#616)


## [16.3.2] - unreleased
>>>>>>> dac782ee

### Fixed
- Parsing of output of `gambit-logit` in the graphical interface did not handle the
  terminal Nash profile correctly.  (#172)
- Improved sizing of list of logit profiles computed for normal form games.

### Changed
- Removed Ctrl/Cmd-X accelerator for closing program, as this clashes with modern standard
  expectations.  (#507)

### Removed
- Undo and redo have been removed from the graphical interface.  (These were meant to be
  removed previously as they did not work properly and gave unpredictable behaviour.) (#505)


## [16.4.0] - 2025-09-05

### General
- Officially added support for Python 3.13.
- For graphical interface, added support for wxWidgets 3.3; require minimum of wxWidgets 3.2.

### Removed
- The deprecated functions `Game.read_game`, `Game.parse_game` and `Game.write` functions have
  been removed as planned. (#357)

### Added
- Implement `GetPlays()` (C++) and `get_plays` (Python) to compute the set of terminal nodes consistent
  with a node, information set, or action (#517)
- Implement `GameStrategyRep::GetAction` (C++) and `Strategy.action` (Python) retrieving the action
    prescribed by a strategy at an information set
- Tests for creation of the reduced strategic form from an extensive-form game (currently only
  for games with perfect recall)
- Implement `Nodes` collection as a member of `GameRep`, including a C++ iterator that
  returns nodes in depth-first traversal order (#530)

### Changed
- Internally in C++ `std::shared_ptr` are now used to manage memory allocated for game objects.  (#518)
- The iteration order of a player's information sets, and of the members of an information set, now may
  depend on the order of operations to build a game tree.  The previous behaviour - ensuring sorting
  by the order encountered in a depth-first traversal of the tree - can now be obtained by calling
  `SortInfosets` (C++) or `sort_infosets` (Python) on the game.  (#483)


## [16.3.1] - 2025-08-18

### Fixed
- Corrected a regression in which information sets were prematurely invalidated (and therefore
  `delete this` called on them) when removing the last node from an information set.


## [16.3.0] - 2025-01-13

### General
- Dropped support for Python 3.8.

### Added
- Implemented maximum-likelihood estimation for agent logit QRE, to parallel existing support
  for strategic logit QRE.  Strategic logit QRE function names have been modified to provide
  parallel naming.  Estimation using the correspondence now supports an option to stop at the
  first interior local maximizer found (if one exists).
- Maximum-likelihood estimation for logit QRE using empirical payoffs has an improved internal
  calculation of log-likelihood, and returns the estimated profile instead of just a list of
  probabilities.
- Reorganized naming conventions in pygambit for functions for computing QRE in both strategic
  and agent versions, and added a corresponding section in the user guide.
- `enumpoly_solve` has been returned to being fully supported from temporarily being experimental;
  now available in `pygambit`.
- `enumpoly_solve` for strategic games now uses the Porter, Nudelman, and Shoham (2004) ordering
  of supports to search.
- `to_arrays` converts a `Game` to a list of `numpy` arrays containing its reduced strategic form.
  (#461)
- Integrated support (in Python) for using `PHCpack` to solve systems of polynomial equations in
  `enumpoly_solve` based on an implementation formerly in the `contrib` section of the
  repository. (#165)
- New format-specific functions `pygambit.read_*` and `pygambit.Game.to_*` functions have been
  added to (de-)serialise games.  The existing `Game.read_game` and `Game.write` functions have
  been deprecated and will be removed in 16.4. (#357)

### Changed
- The built-in implementation of lrslib (dating from 2016) has been removed.  Instead, access to
  lrsnash is provided as an external tool via the `enummixed_solve` function, in parallel to
  PHCpack for `enumpoly_solve`.

### Fixed
- When parsing .nfg files, check that the number of outcomes or payoffs is the expected number,
  and raise an exception if not.  (#119)

### Removed
- `Game.write()` no longer supports generation of the XML-format files for Game Theory
  Explorer, as GTE no longer reads files in this format.


## [16.2.2] - 2025-08-18

### Fixed
- `Game.copy_tree` and `Game.move_tree` implementations reversed the roles of the
  `src` and `dest` nodes (#499)

### Changed
- For graphical interface, added support for wxWidgets 3.3; require minimum of wxWidgets 3.2.

## [16.2.1] - 2025-01-06

### Fixed
- Corrected an internal implementation error in `Game.reveal()` in resolving references to
  information sets and players (#453)
- Reading .efg and .nfg game files which did not have whitespace at the end would lead to
  an infinite loop (#457)
- Attempting to call the default constructor on Game objects (rather than one of the factory
  functions) now raises a more informative exception (#463)

## [16.2.0] - 2024-04-05

### Fixed
- `gnm_solve`/`gambit-gnm` now correctly handles the degenerate case of a game where all
  payoffs are the same (#405), and checks that the perturbation vector specified has at least
  one non-zero component (#194)
- `ipa_solve`/`gambit-ipa` ensures the use of a generic perturbation vector; this resolves a
  problem where the method could return non-Nash output (#406)
- `gambit-enumpoly` could get stuck in an infinite loop, and/or fail to report some equilibria,
  due to floating-point rounding/tolerance issues; this has been fixed on known cases (#198)
- `gambit-logit` now uses perturbations to attempt to resolve correspondences that have
  bifurcations, and instead tries always to follow a curve that has the same orientation.
  This should eliminate cases in which tracing gets stuck in a loop or reverses itself
  when encountering bifurcations (#3)

### Added
- MixedStrategyProfile and MixedBehaviorProfile objects in pygambit can now be iterated in
  various dict-like ways
- `gnm_solve`/`gambit-gnm` now exposes several parameters which control the behavior of the
  path-following procedure
- The MixedBehaviorProfile object can now be initialized on creation by a given distribution.
- `append_move`/`append_infoset` now resolves either a singleton node reference or any
  iterable set of node references
- Additional regret-related functions added to `MixedBehaviorProfile` and `MixedStrategyProfile`
  in both C++ and Python
- Some caching added to payoff/strategy value calculations in `MixedStrategyProfile`
- `gambit-simpdiv` now supports expressing output as floating-point with a specified number of
  digits (#296)
- Parameters `first_step` and `max_accel` added to `gambit_logit` for finer control of
  numerical continuation process

### Changed
- Gambit now requires a compiler that supports C++17.
- Functions to compute Nash equilibria now return a NashComputationResult object instead of a bare
  list of profiles (#190)
- `liap_solve`/`gambit-liap` has been reimplemented to scale payoffs uniformly across games,
  to always take an explicit starting point (in `liap_solve`), and to specify a regret-based
  acceptance criterion (#330)
- `simpdiv_solve`/`gambit-simpdiv` now accepts a regret-based acceptance criterion (#439)
- `simpdiv_solve` now takes an explicit starting point (#445)
- Converted test suite for mixed behavior profiles to pytest style; added parametrizations for
  test_realiz_prob; added test_martingale_property_of_node_value (#375)
- Improved test suite for mixed strategy profiles (#374)
- Test suite for pygambit moved from src/pygambit/tests/ to tests/
- Improved __repr__ methods in pygambit for game-related classes
- Further extension of test suite for mixed behavior profiles to cover new indexing and profile
  order consistency for payoff-related calculations
- Overhaul of caching in `MixedBehaviorProfile` to use maps (`std::map`)
- Creation of random mixed profiles in pygambit is done with new `Game.random_strategy_profile` and
  `Game.random_behavior_profile` methods; these accept `numpy.random.Generator` objects for
  reproducible state.
  Creation of random mixed profiles in C++ is done with new `Game::NewRandomStrategyProfile` and
  `Game::NewRandomBehaviorProfile` methods; these accept STL `Generator` objects for reproducible state.
  The Python implementation is no longer just a wrapper around the C++ one.
- Graphical interface now uses simplicial subdivision as the recommended method for finding some
  equilibria in games with more than two players, instead of Lyapunov function minimisation

## [16.1.1] - 2024-01-10

### Fixed
- In gambit-logit, if there are chance actions with zero probability, information sets may be reached
  with zero probability.  In this event, gambit-logit treats beliefs at those information sets as being
  uniform across nodes (#63)
- Corrected outdated code in `fit_fixedpoint` and `fit_empirical`, and added extended documentation
  of both methods (#1)
- Fixed bug in gambit-lp which would return non-Nash output on extensive games if the game had chance nodes
  other than the root node (#134)
- In pygambit, fixed indexing in mixed behavior and mixed strategy profiles, which could result
  in strategies or actions belonging to other players or information sets being referenced when
  indexing by string label

### Changed
- In pygambit, resolving game objects with ambiguous or duplicated labels results in a ValueError,
  instead of silently returning the first matching object found.


## [16.1.0] - 2023-11-09

### Fixed
- Fixed regression in Game.from_dict() causing the method to fail (PR #399 by AbhijeetKrishnan)
- In `gambit-logit` on extensive games, a spurious final value was being emitted on each line of the
  CSV output; this has been removed.


## [16.1.0b1] - 2023-11-06

### Added
- Implement MixedBehaviorProfile.realiz_prob to return probability node is reached under the profile.

### Fixed
- When an action at a chance node is deleted the probabilities for the remaining actions are
  normalized.

### Changed
- The gambit-enumpoly solver has been marked as "experimental" and is no longer built by default, nor
  is it available via the graphical interface.


## [16.1.0a4] - 2023-10-13

### Changed
- Empty or all-whitespace strings cannot be used to access members of games in pygambit.
- Remaining compatibility code for wxWidgets 2.x removed from graphical interface.
- Migrated to pytest for testing of pygambit.
- ValueErrors raised for mixed behavior profiles when payoff, action_value, or infoset_value are
  called with the chance player.
- Implemented Game.delete_strategy to remove a strategy from a strategic game.
- Implemented regret for mixed strategy profiles.

### Fixed
- Regret on mixed behavior profiles now implements the standard definition of regret
  (loss in expected payoff relative to best response conditional on reaching the information set).


## [16.1.0a3] - 2023-09-29

### Changed
- The `refine` and `leash` parameters to simpdiv have been made available and documented in
  pygambit.
- Repackage logit solver in src/solvers; make pygambit.nash.logit_solve available as a
  method for finding a Nash equilibrium.
- Additional game transformation operations have been moved to the Game class, and old versions
  deprecated.
- Accessing payoffs of outcomes and pure strategy profiles is now standardized to use player
  references, and accessing by index has been removed.
- Game.num_nodes has been removed in favor of Game.nodes, which returns a list of the nodes
  in the game.


## [16.1.0a2] - 2023-09-22

### Changed
- Most operations which modify games have been moved to being operations on `Game` instead of
  being operations on classes representing elements of games.  For the most part old versions
  have been retained with a deprecation warning; these old versions will be removed in 16.2.0.
- `pygambit.supports` has been introduced to organise algorithms which operates on sets
  of pure strategies or actions, such as finding undominated strategies.
- `.payoff()` on mixed strategy and mixed behavior profiles now takes either a Player or string label.
  `.infoset_value()` and `.action_value()` have been introduced to replace calling `.payoff()` on
  these objects.
- The implementation of mixed strategy profiles and mixed behavior profiles has been thoroughly rewritten
  for improved consistency in behavior across members and between the two types of profile.
- The experimental concept of a `StrategicRestriction` has been removed from `pygambit`.
  Instead, calling `restrict` on a `StrategySupportProfile` creates a deep copy of its
  game with only the strategies specified.


## [16.1.0a1] - 2023-09-14

### Changed
- Cython 3.0 is now used for pygambit.
- Documentation of the pygambit API has been moved into docstrings.
- Chance action probabilities are now enforced to sum to exactly one at an information
  set.  This is accomplished by changing the API to set probabilities for all actions
  simultaneously; it is no longer possible to assign an action probability individually.

### Added
- Documented support in Python for estimating quantal response equilibria using
  either fixed-point or empirical payoff methods

### Fixed
- Corrected reference counting for C++ Game objects which could result in objects
  never being deallocated (see #331)
- Corrected Lyapunov function minimisation returning critical points that are
  not global minima (i.e. not equilibria) (#329)
- Corrected a regression in accessing contingencies of a game in Python.
- Removed use of explicit StopIteration (a holdover from Python 2.x support).



## [16.0.2] - 2022-01-28

### Fixed
- Updated build and packaging systems for current compilers across all platforms
- Refactored Python implementation to make pygambit PyPI-installable<|MERGE_RESOLUTION|>--- conflicted
+++ resolved
@@ -1,8 +1,5 @@
 # Changelog
 
-<<<<<<< HEAD
-## [16.3.2] - 2025-12-04
-=======
 ## [16.4.1] - unreleased
 
 ### Fixed
@@ -18,8 +15,7 @@
   mixed behavior profiles (#616)
 
 
-## [16.3.2] - unreleased
->>>>>>> dac782ee
+## [16.3.2] - 2025-12-04
 
 ### Fixed
 - Parsing of output of `gambit-logit` in the graphical interface did not handle the
