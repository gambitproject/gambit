# Changelog

<<<<<<< HEAD
## [16.4.0] - unreleased

### General
- Officially added support for Python 3.13.
- For graphical interface, added support for wxWidgets 3.3; require minimum of wxWidgets 3.2.

### Removed
- The deprecated functions `Game.read_game`, `Game.parse_game` and `Game.write` functions have
  been removed as planned. (#357)

### Added
- Implement `GetPlays()` (C++) and `get_plays` (Python) to compute the set of terminal nodes consistent
  with a node, information set, or action (#517)
- Implement `GameStrategyRep::GetAction` (C++) and `Strategy.action` (Python) retrieving the action
    prescribed by a strategy at an information set
- Tests for creation of the reduced strategic form from an extensive-form game (currently only
  for games with perfect recall)
- Implement `Nodes` collection as a member of `GameRep`, including a C++ iterator that
  returns nodes in depth-first traversal order (#530)

### Changed
- Internally in C++ `std::shared_ptr` are now used to manage memory allocated for game objects.  (#518)
- The iteration order of a player's information sets, and of the members of an information set, now may
  depend on the order of operations to build a game tree.  The previous behaviour - ensuring sorting
  by the order encountered in a depth-first traversal of the tree - can now be obtained by calling
  `SortInfosets` (C++) or `sort_infosets` (Python) on the game.  (#483)

## [16.3.1] - unreleased
=======
## [16.3.1] - 2025-08-18
>>>>>>> ddc8cd2c

### Fixed
- Corrected a regression in which information sets were prematurely invalidated (and therefore
  `delete this` called on them) when removing the last node from an information set.


## [16.3.0] - 2025-01-13

### General
- Dropped support for Python 3.8.

### Added
- Implemented maximum-likelihood estimation for agent logit QRE, to parallel existing support
  for strategic logit QRE.  Strategic logit QRE function names have been modified to provide
  parallel naming.  Estimation using the correspondence now supports an option to stop at the
  first interior local maximizer found (if one exists).
- Maximum-likelihood estimation for logit QRE using empirical payoffs has an improved internal
  calculation of log-likelihood, and returns the estimated profile instead of just a list of
  probabilities.
- Reorganized naming conventions in pygambit for functions for computing QRE in both strategic
  and agent versions, and added a corresponding section in the user guide.
- `enumpoly_solve` has been returned to being fully supported from temporarily being experimental;
  now available in `pygambit`.
- `enumpoly_solve` for strategic games now uses the Porter, Nudelman, and Shoham (2004) ordering
  of supports to search.
- `to_arrays` converts a `Game` to a list of `numpy` arrays containing its reduced strategic form.
  (#461)
- Integrated support (in Python) for using `PHCpack` to solve systems of polynomial equations in
  `enumpoly_solve` based on an implementation formerly in the `contrib` section of the
  repository. (#165)
- New format-specific functions `pygambit.read_*` and `pygambit.Game.to_*` functions have been
  added to (de-)serialise games.  The existing `Game.read_game` and `Game.write` functions have
  been deprecated and will be removed in 16.4. (#357)

### Changed
- The built-in implementation of lrslib (dating from 2016) has been removed.  Instead, access to
  lrsnash is provided as an external tool via the `enummixed_solve` function, in parallel to
  PHCpack for `enumpoly_solve`.

### Fixed
- When parsing .nfg files, check that the number of outcomes or payoffs is the expected number,
  and raise an exception if not.  (#119)

### Removed
- `Game.write()` no longer supports generation of the XML-format files for Game Theory
  Explorer, as GTE no longer reads files in this format.


## [16.2.2] - 2025-08-18

### Fixed
- `Game.copy_tree` and `Game.move_tree` implementations reversed the roles of the
  `src` and `dest` nodes (#499)

### Changed
- For graphical interface, added support for wxWidgets 3.3; require minimum of wxWidgets 3.2.

## [16.2.1] - 2025-01-06

### Fixed
- Corrected an internal implementation error in `Game.reveal()` in resolving references to
  information sets and players (#453)
- Reading .efg and .nfg game files which did not have whitespace at the end would lead to
  an infinite loop (#457)
- Attempting to call the default constructor on Game objects (rather than one of the factory
  functions) now raises a more informative exception (#463)

## [16.2.0] - 2024-04-05

### Fixed
- `gnm_solve`/`gambit-gnm` now correctly handles the degenerate case of a game where all
  payoffs are the same (#405), and checks that the perturbation vector specified has at least
  one non-zero component (#194)
- `ipa_solve`/`gambit-ipa` ensures the use of a generic perturbation vector; this resolves a
  problem where the method could return non-Nash output (#406)
- `gambit-enumpoly` could get stuck in an infinite loop, and/or fail to report some equilibria,
  due to floating-point rounding/tolerance issues; this has been fixed on known cases (#198)
- `gambit-logit` now uses perturbations to attempt to resolve correspondences that have
  bifurcations, and instead tries always to follow a curve that has the same orientation.
  This should eliminate cases in which tracing gets stuck in a loop or reverses itself
  when encountering bifurcations (#3)

### Added
- MixedStrategyProfile and MixedBehaviorProfile objects in pygambit can now be iterated in
  various dict-like ways
- `gnm_solve`/`gambit-gnm` now exposes several parameters which control the behavior of the
  path-following procedure
- The MixedBehaviorProfile object can now be initialized on creation by a given distribution.
- `append_move`/`append_infoset` now resolves either a singleton node reference or any
  iterable set of node references
- Additional regret-related functions added to `MixedBehaviorProfile` and `MixedStrategyProfile`
  in both C++ and Python
- Some caching added to payoff/strategy value calculations in `MixedStrategyProfile`
- `gambit-simpdiv` now supports expressing output as floating-point with a specified number of
  digits (#296)
- Parameters `first_step` and `max_accel` added to `gambit_logit` for finer control of
  numerical continuation process

### Changed
- Gambit now requires a compiler that supports C++17.
- Functions to compute Nash equilibria now return a NashComputationResult object instead of a bare
  list of profiles (#190)
- `liap_solve`/`gambit-liap` has been reimplemented to scale payoffs uniformly across games,
  to always take an explicit starting point (in `liap_solve`), and to specify a regret-based
  acceptance criterion (#330)
- `simpdiv_solve`/`gambit-simpdiv` now accepts a regret-based acceptance criterion (#439)
- `simpdiv_solve` now takes an explicit starting point (#445)
- Converted test suite for mixed behavior profiles to pytest style; added parametrizations for
  test_realiz_prob; added test_martingale_property_of_node_value (#375)
- Improved test suite for mixed strategy profiles (#374)
- Test suite for pygambit moved from src/pygambit/tests/ to tests/
- Improved __repr__ methods in pygambit for game-related classes
- Further extension of test suite for mixed behavior profiles to cover new indexing and profile
  order consistency for payoff-related calculations
- Overhaul of caching in `MixedBehaviorProfile` to use maps (`std::map`)
- Creation of random mixed profiles in pygambit is done with new `Game.random_strategy_profile` and
  `Game.random_behavior_profile` methods; these accept `numpy.random.Generator` objects for
  reproducible state.
  Creation of random mixed profiles in C++ is done with new `Game::NewRandomStrategyProfile` and
  `Game::NewRandomBehaviorProfile` methods; these accept STL `Generator` objects for reproducible state.
  The Python implementation is no longer just a wrapper around the C++ one.
- Graphical interface now uses simplicial subdivision as the recommended method for finding some
  equilibria in games with more than two players, instead of Lyapunov function minimisation

## [16.1.1] - 2024-01-10

### Fixed
- In gambit-logit, if there are chance actions with zero probability, information sets may be reached
  with zero probability.  In this event, gambit-logit treats beliefs at those information sets as being
  uniform across nodes (#63)
- Corrected outdated code in `fit_fixedpoint` and `fit_empirical`, and added extended documentation
  of both methods (#1)
- Fixed bug in gambit-lp which would return non-Nash output on extensive games if the game had chance nodes
  other than the root node (#134)
- In pygambit, fixed indexing in mixed behavior and mixed strategy profiles, which could result
  in strategies or actions belonging to other players or information sets being referenced when
  indexing by string label

### Changed
- In pygambit, resolving game objects with ambiguous or duplicated labels results in a ValueError,
  instead of silently returning the first matching object found.


## [16.1.0] - 2023-11-09

### Fixed
- Fixed regression in Game.from_dict() causing the method to fail (PR #399 by AbhijeetKrishnan)
- In `gambit-logit` on extensive games, a spurious final value was being emitted on each line of the
  CSV output; this has been removed.


## [16.1.0b1] - 2023-11-06

### Added
- Implement MixedBehaviorProfile.realiz_prob to return probability node is reached under the profile.

### Fixed
- When an action at a chance node is deleted the probabilities for the remaining actions are
  normalized.

### Changed
- The gambit-enumpoly solver has been marked as "experimental" and is no longer built by default, nor
  is it available via the graphical interface.


## [16.1.0a4] - 2023-10-13

### Changed
- Empty or all-whitespace strings cannot be used to access members of games in pygambit.
- Remaining compatibility code for wxWidgets 2.x removed from graphical interface.
- Migrated to pytest for testing of pygambit.
- ValueErrors raised for mixed behavior profiles when payoff, action_value, or infoset_value are
  called with the chance player.
- Implemented Game.delete_strategy to remove a strategy from a strategic game.
- Implemented regret for mixed strategy profiles.

### Fixed
- Regret on mixed behavior profiles now implements the standard definition of regret
  (loss in expected payoff relative to best response conditional on reaching the information set).


## [16.1.0a3] - 2023-09-29

### Changed
- The `refine` and `leash` parameters to simpdiv have been made available and documented in
  pygambit.
- Repackage logit solver in src/solvers; make pygambit.nash.logit_solve available as a
  method for finding a Nash equilibrium.
- Additional game transformation operations have been moved to the Game class, and old versions
  deprecated.
- Accessing payoffs of outcomes and pure strategy profiles is now standardized to use player
  references, and accessing by index has been removed.
- Game.num_nodes has been removed in favor of Game.nodes, which returns a list of the nodes
  in the game.


## [16.1.0a2] - 2023-09-22

### Changed
- Most operations which modify games have been moved to being operations on `Game` instead of
  being operations on classes representing elements of games.  For the most part old versions
  have been retained with a deprecation warning; these old versions will be removed in 16.2.0.
- `pygambit.supports` has been introduced to organise algorithms which operates on sets
  of pure strategies or actions, such as finding undominated strategies.
- `.payoff()` on mixed strategy and mixed behavior profiles now takes either a Player or string label.
  `.infoset_value()` and `.action_value()` have been introduced to replace calling `.payoff()` on
  these objects.
- The implementation of mixed strategy profiles and mixed behavior profiles has been thoroughly rewritten
  for improved consistency in behavior across members and between the two types of profile.
- The experimental concept of a `StrategicRestriction` has been removed from `pygambit`.
  Instead, calling `restrict` on a `StrategySupportProfile` creates a deep copy of its
  game with only the strategies specified.


## [16.1.0a1] - 2023-09-14

### Changed
- Cython 3.0 is now used for pygambit.
- Documentation of the pygambit API has been moved into docstrings.
- Chance action probabilities are now enforced to sum to exactly one at an information
  set.  This is accomplished by changing the API to set probabilities for all actions
  simultaneously; it is no longer possible to assign an action probability individually.

### Added
- Documented support in Python for estimating quantal response equilibria using
  either fixed-point or empirical payoff methods

### Fixed
- Corrected reference counting for C++ Game objects which could result in objects
  never being deallocated (see #331)
- Corrected Lyapunov function minimisation returning critical points that are
  not global minima (i.e. not equilibria) (#329)
- Corrected a regression in accessing contingencies of a game in Python.
- Removed use of explicit StopIteration (a holdover from Python 2.x support).



## [16.0.2] - 2022-01-28

### Fixed
- Updated build and packaging systems for current compilers across all platforms
- Refactored Python implementation to make pygambit PyPI-installable<|MERGE_RESOLUTION|>--- conflicted
+++ resolved
@@ -1,6 +1,5 @@
 # Changelog
 
-<<<<<<< HEAD
 ## [16.4.0] - unreleased
 
 ### General
@@ -28,10 +27,7 @@
   by the order encountered in a depth-first traversal of the tree - can now be obtained by calling
   `SortInfosets` (C++) or `sort_infosets` (Python) on the game.  (#483)
 
-## [16.3.1] - unreleased
-=======
 ## [16.3.1] - 2025-08-18
->>>>>>> ddc8cd2c
 
 ### Fixed
 - Corrected a regression in which information sets were prematurely invalidated (and therefore
