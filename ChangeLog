# Changelog

<<<<<<< HEAD
## [16.3.1] - unreleased

### Fixed
- Corrected a regression in which information sets were prematurely invalidated (and therefore
  `delete this` called on them) when removing the last node from an information set.


## [16.3.0] - 2025-01-13

### General
- Dropped support for Python 3.8.

### Added
- Implemented maximum-likelihood estimation for agent logit QRE, to parallel existing support
  for strategic logit QRE.  Strategic logit QRE function names have been modified to provide
  parallel naming.  Estimation using the correspondence now supports an option to stop at the
  first interior local maximizer found (if one exists).
- Maximum-likelihood estimation for logit QRE using empirical payoffs has an improved internal
  calculation of log-likelihood, and returns the estimated profile instead of just a list of
  probabilities.
- Reorganized naming conventions in pygambit for functions for computing QRE in both strategic
  and agent versions, and added a corresponding section in the user guide.
- `enumpoly_solve` has been returned to being fully supported from temporarily being experimental;
  now available in `pygambit`.
- `enumpoly_solve` for strategic games now uses the Porter, Nudelman, and Shoham (2004) ordering
  of supports to search.
- `to_arrays` converts a `Game` to a list of `numpy` arrays containing its reduced strategic form.
  (#461)
- Integrated support (in Python) for using `PHCpack` to solve systems of polynomial equations in
  `enumpoly_solve` based on an implementation formerly in the `contrib` section of the
  repository. (#165)
- New format-specific functions `pygambit.read_*` and `pygambit.Game.to_*` functions have been
  added to (de-)serialise games.  The existing `Game.read_game` and `Game.write` functions have
  been deprecated and will be removed in 16.4. (#357)

### Changed
- The built-in implementation of lrslib (dating from 2016) has been removed.  Instead, access to
  lrsnash is provided as an external tool via the `enummixed_solve` function, in parallel to
  PHCpack for `enumpoly_solve`.

### Fixed
- When parsing .nfg files, check that the number of outcomes or payoffs is the expected number,
  and raise an exception if not.  (#119)

### Removed
- `Game.write()` no longer supports generation of the XML-format files for Game Theory
  Explorer, as GTE no longer reads files in this format.


## [16.2.2] - unreleased
=======
## [16.2.2] - 2025-08-18
>>>>>>> c0dae905

### Fixed
- `Game.copy_tree` and `Game.move_tree` implementations reversed the roles of the
  `src` and `dest` nodes (#499)

### Changed
- For graphical interface, added support for wxWidgets 3.3; require minimum of wxWidgets 3.2.

## [16.2.1] - 2025-01-06

### Fixed
- Corrected an internal implementation error in `Game.reveal()` in resolving references to
  information sets and players (#453)
- Reading .efg and .nfg game files which did not have whitespace at the end would lead to
  an infinite loop (#457)
- Attempting to call the default constructor on Game objects (rather than one of the factory
  functions) now raises a more informative exception (#463)

## [16.2.0] - 2024-04-05

### Fixed
- `gnm_solve`/`gambit-gnm` now correctly handles the degenerate case of a game where all
  payoffs are the same (#405), and checks that the perturbation vector specified has at least
  one non-zero component (#194)
- `ipa_solve`/`gambit-ipa` ensures the use of a generic perturbation vector; this resolves a
  problem where the method could return non-Nash output (#406)
- `gambit-enumpoly` could get stuck in an infinite loop, and/or fail to report some equilibria,
  due to floating-point rounding/tolerance issues; this has been fixed on known cases (#198)
- `gambit-logit` now uses perturbations to attempt to resolve correspondences that have
  bifurcations, and instead tries always to follow a curve that has the same orientation.
  This should eliminate cases in which tracing gets stuck in a loop or reverses itself
  when encountering bifurcations (#3)

### Added
- MixedStrategyProfile and MixedBehaviorProfile objects in pygambit can now be iterated in
  various dict-like ways
- `gnm_solve`/`gambit-gnm` now exposes several parameters which control the behavior of the
  path-following procedure
- The MixedBehaviorProfile object can now be initialized on creation by a given distribution.
- `append_move`/`append_infoset` now resolves either a singleton node reference or any
  iterable set of node references
- Additional regret-related functions added to `MixedBehaviorProfile` and `MixedStrategyProfile`
  in both C++ and Python
- Some caching added to payoff/strategy value calculations in `MixedStrategyProfile`
- `gambit-simpdiv` now supports expressing output as floating-point with a specified number of
  digits (#296)
- Parameters `first_step` and `max_accel` added to `gambit_logit` for finer control of
  numerical continuation process

### Changed
- Gambit now requires a compiler that supports C++17.
- Functions to compute Nash equilibria now return a NashComputationResult object instead of a bare
  list of profiles (#190)
- `liap_solve`/`gambit-liap` has been reimplemented to scale payoffs uniformly across games,
  to always take an explicit starting point (in `liap_solve`), and to specify a regret-based
  acceptance criterion (#330)
- `simpdiv_solve`/`gambit-simpdiv` now accepts a regret-based acceptance criterion (#439)
- `simpdiv_solve` now takes an explicit starting point (#445)
- Converted test suite for mixed behavior profiles to pytest style; added parametrizations for
  test_realiz_prob; added test_martingale_property_of_node_value (#375)
- Improved test suite for mixed strategy profiles (#374)
- Test suite for pygambit moved from src/pygambit/tests/ to tests/
- Improved __repr__ methods in pygambit for game-related classes
- Further extension of test suite for mixed behavior profiles to cover new indexing and profile
  order consistency for payoff-related calculations
- Overhaul of caching in `MixedBehaviorProfile` to use maps (`std::map`)
- Creation of random mixed profiles in pygambit is done with new `Game.random_strategy_profile` and
  `Game.random_behavior_profile` methods; these accept `numpy.random.Generator` objects for
  reproducible state.
  Creation of random mixed profiles in C++ is done with new `Game::NewRandomStrategyProfile` and
  `Game::NewRandomBehaviorProfile` methods; these accept STL `Generator` objects for reproducible state.
  The Python implementation is no longer just a wrapper around the C++ one.
- Graphical interface now uses simplicial subdivision as the recommended method for finding some
  equilibria in games with more than two players, instead of Lyapunov function minimisation

## [16.1.1] - 2024-01-10

### Fixed
- In gambit-logit, if there are chance actions with zero probability, information sets may be reached
  with zero probability.  In this event, gambit-logit treats beliefs at those information sets as being
  uniform across nodes (#63)
- Corrected outdated code in `fit_fixedpoint` and `fit_empirical`, and added extended documentation
  of both methods (#1)
- Fixed bug in gambit-lp which would return non-Nash output on extensive games if the game had chance nodes
  other than the root node (#134)
- In pygambit, fixed indexing in mixed behavior and mixed strategy profiles, which could result
  in strategies or actions belonging to other players or information sets being referenced when
  indexing by string label

### Changed
- In pygambit, resolving game objects with ambiguous or duplicated labels results in a ValueError,
  instead of silently returning the first matching object found.


## [16.1.0] - 2023-11-09

### Fixed
- Fixed regression in Game.from_dict() causing the method to fail (PR #399 by AbhijeetKrishnan)
- In `gambit-logit` on extensive games, a spurious final value was being emitted on each line of the
  CSV output; this has been removed.


## [16.1.0b1] - 2023-11-06

### Added
- Implement MixedBehaviorProfile.realiz_prob to return probability node is reached under the profile.

### Fixed
- When an action at a chance node is deleted the probabilities for the remaining actions are
  normalized.

### Changed
- The gambit-enumpoly solver has been marked as "experimental" and is no longer built by default, nor
  is it available via the graphical interface.


## [16.1.0a4] - 2023-10-13

### Changed
- Empty or all-whitespace strings cannot be used to access members of games in pygambit.
- Remaining compatibility code for wxWidgets 2.x removed from graphical interface.
- Migrated to pytest for testing of pygambit.
- ValueErrors raised for mixed behavior profiles when payoff, action_value, or infoset_value are
  called with the chance player.
- Implemented Game.delete_strategy to remove a strategy from a strategic game.
- Implemented regret for mixed strategy profiles.

### Fixed
- Regret on mixed behavior profiles now implements the standard definition of regret
  (loss in expected payoff relative to best response conditional on reaching the information set).


## [16.1.0a3] - 2023-09-29

### Changed
- The `refine` and `leash` parameters to simpdiv have been made available and documented in
  pygambit.
- Repackage logit solver in src/solvers; make pygambit.nash.logit_solve available as a
  method for finding a Nash equilibrium.
- Additional game transformation operations have been moved to the Game class, and old versions
  deprecated.
- Accessing payoffs of outcomes and pure strategy profiles is now standardized to use player
  references, and accessing by index has been removed.
- Game.num_nodes has been removed in favor of Game.nodes, which returns a list of the nodes
  in the game.


## [16.1.0a2] - 2023-09-22

### Changed
- Most operations which modify games have been moved to being operations on `Game` instead of
  being operations on classes representing elements of games.  For the most part old versions
  have been retained with a deprecation warning; these old versions will be removed in 16.2.0.
- `pygambit.supports` has been introduced to organise algorithms which operates on sets
  of pure strategies or actions, such as finding undominated strategies.
- `.payoff()` on mixed strategy and mixed behavior profiles now takes either a Player or string label.
  `.infoset_value()` and `.action_value()` have been introduced to replace calling `.payoff()` on
  these objects.
- The implementation of mixed strategy profiles and mixed behavior profiles has been thoroughly rewritten
  for improved consistency in behavior across members and between the two types of profile.
- The experimental concept of a `StrategicRestriction` has been removed from `pygambit`.
  Instead, calling `restrict` on a `StrategySupportProfile` creates a deep copy of its
  game with only the strategies specified.


## [16.1.0a1] - 2023-09-14

### Changed
- Cython 3.0 is now used for pygambit.
- Documentation of the pygambit API has been moved into docstrings.
- Chance action probabilities are now enforced to sum to exactly one at an information
  set.  This is accomplished by changing the API to set probabilities for all actions
  simultaneously; it is no longer possible to assign an action probability individually.

### Added
- Documented support in Python for estimating quantal response equilibria using
  either fixed-point or empirical payoff methods

### Fixed
- Corrected reference counting for C++ Game objects which could result in objects
  never being deallocated (see #331)
- Corrected Lyapunov function minimisation returning critical points that are
  not global minima (i.e. not equilibria) (#329)
- Corrected a regression in accessing contingencies of a game in Python.
- Removed use of explicit StopIteration (a holdover from Python 2.x support).



## [16.0.2] - 2022-01-28

### Fixed
- Updated build and packaging systems for current compilers across all platforms
- Refactored Python implementation to make pygambit PyPI-installable<|MERGE_RESOLUTION|>--- conflicted
+++ resolved
@@ -1,6 +1,5 @@
 # Changelog
 
-<<<<<<< HEAD
 ## [16.3.1] - unreleased
 
 ### Fixed
@@ -50,10 +49,7 @@
   Explorer, as GTE no longer reads files in this format.
 
 
-## [16.2.2] - unreleased
-=======
 ## [16.2.2] - 2025-08-18
->>>>>>> c0dae905
 
 ### Fixed
 - `Game.copy_tree` and `Game.move_tree` implementations reversed the roles of the
