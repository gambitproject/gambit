--- conflicted
+++ resolved
@@ -71,11 +71,7 @@
 {
   GameOutcome outcome = n->GetOutcome();
   if (outcome) {
-<<<<<<< HEAD
     A(s1, s2) += Rational(prob) * (static_cast<Rational>(outcome->GetPayoff(1)) - minpay);
-=======
-    A(s1,s2) += Rational(prob) * (static_cast<Rational>(outcome->GetPayoff(1)) - minpay);
->>>>>>> a7f07544
   }
   if (n->IsTerminal()) {
     return;
