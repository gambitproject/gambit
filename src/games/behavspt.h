--- conflicted
+++ resolved
@@ -136,9 +136,6 @@
   std::list<GameNode> GetMembers(const GameInfoset &) const;
   //@}
 
-<<<<<<< HEAD
-  mutable std::shared_ptr<GameSequenceForm> m_sequenceForm;
-=======
   /// @name Identification of dominated actions
   //@{
   /// Returns true if action 'a' is dominated by action 'b'
@@ -246,7 +243,6 @@
     iterator end() { return {m_support->GetSequenceForm(), true}; }
   };
 
->>>>>>> 7a94914b
   std::shared_ptr<GameSequenceForm> GetSequenceForm() const;
   Sequences GetSequences() const;
   PlayerSequences GetSequences(GamePlayer &p_player) const;
