//
// This file is part of Gambit
// Copyright (c) 1994-2025, The Gambit Project (https://www.gambit-project.org)
//
// FILE: src/libgambit/game.cc
// Implementation of extensive form game representation
//
// This program is free software; you can redistribute it and/or modify
// it under the terms of the GNU General Public License as published by
// the Free Software Foundation; either version 2 of the License, or
// (at your option) any later version.
//
// This program is distributed in the hope that it will be useful,
// but WITHOUT ANY WARRANTY; without even the implied warranty of
// MERCHANTABILITY or FITNESS FOR A PARTICULAR PURPOSE.  See the
// GNU General Public License for more details.
//
// You should have received a copy of the GNU General Public License
// along with this program; if not, write to the Free Software
// Foundation, Inc., 59 Temple Place - Suite 330, Boston, MA 02111-1307, USA.
//

#include <iostream>
#include <numeric>
#include <random>
#include <queue>

#include "gambit.h"
#include "writer.h"

// The references to the tree representations violate the logic
// of separating implementation types.  This will be fixed when we move
// editing operations into the game itself instead of in the member-object
// classes.
#include "gametree.h"

namespace Gambit {

//========================================================================
//                       class GameOutcomeRep
//========================================================================

GameOutcomeRep::GameOutcomeRep(GameRep *p_game, int p_number) : m_game(p_game), m_number(p_number)
{
  for (const auto &player : m_game->m_players) {
    m_payoffs[player] = Number();
  }
}

//========================================================================
//                      class GameStrategyRep
//========================================================================

GameAction GameStrategyRep::GetAction(const GameInfoset &p_infoset) const
<<<<<<< HEAD
=======
{
  if (p_infoset->GetPlayer() != m_player) {
    throw MismatchException();
  }
  int action = m_behav[p_infoset->GetNumber()];
  return (action) ? p_infoset->GetActions()[action] : nullptr;
}

void GameStrategyRep::DeleteStrategy()
>>>>>>> f09a849c
{
  if (p_infoset->GetPlayer() != m_player) {
    throw MismatchException();
  }
  try {
    return *std::next(p_infoset->GetActions().cbegin(), m_behav.at(p_infoset) - 1);
  }
  catch (std::out_of_range &) {
    return nullptr;
  }
}

//========================================================================
//                       class GamePlayerRep
//========================================================================

GamePlayerRep::GamePlayerRep(GameRep *p_game, int p_id, int p_strats)
  : m_game(p_game), m_number(p_id)
{
  for (int j = 1; j <= p_strats; j++) {
    m_strategies.push_back(new GameStrategyRep(this, j, ""));
  }
}

GamePlayerRep::~GamePlayerRep()
{
  for (auto infoset : m_infosets) {
    infoset->Invalidate();
  }
  for (auto strategy : m_strategies) {
    strategy->Invalidate();
  }
}

void GamePlayerRep::MakeStrategy(const std::map<GameInfoset, GameAction> &p_behavMap)
{
  std::map<GameInfosetRep *, int> array_behav;
  for (auto [infoset, action] : p_behavMap) {
    array_behav[infoset] = action->GetNumber();
  }
  return MakeStrategy(array_behav);
}

void GamePlayerRep::MakeStrategy(const std::map<GameInfosetRep *, int> &behav)
{
  auto *strategy = new GameStrategyRep(this, m_strategies.size() + 1, "");
  strategy->m_behav = behav;
  for (const auto &infoset : m_infosets) {
    strategy->m_label +=
        (contains(strategy->m_behav, infoset)) ? std::to_string(strategy->m_behav[infoset]) : "*";
  }
  if (strategy->m_label.empty()) {
    strategy->m_label = "*";
  }
  m_strategies.push_back(strategy);
}

void GamePlayerRep::MakeReducedStratsPR(const PlayerConsequences &p_consequences)
{
  m_strategies.clear();
  std::map<GameInfoset, GameAction> current_strat;

  if (m_infosets.empty()) {
    MakeStrategy(current_strat);
    return;
  }

  // Initial frontier -- UNORDERED SET of roots; the range constructor builds an ORDERED SET
  if (!p_consequences.root_infosets.empty()) {
    const std::set<GameInfoset, InfosetNumberCmp> initial_frontier(
        p_consequences.root_infosets.begin(), p_consequences.root_infosets.end());
    BuildStratsRecursive(p_consequences, current_strat, initial_frontier);
  }
}

// related to Bernhard's third algorithm
void GamePlayerRep::BuildStratsRecursive(const PlayerConsequences &p_consequences,
                                         std::map<GameInfoset, GameAction> &current_strat,
                                         std::set<GameInfoset, InfosetNumberCmp> frontier)
{
  if (frontier.empty()) {
    MakeStrategy(current_strat);
    return;
  }

  // infoset with the smallest number
  const GameInfoset infoset_to_explore = *frontier.begin();
  frontier.erase(frontier.begin());

  for (const auto &action : infoset_to_explore->GetActions()) {
    current_strat[infoset_to_explore] = action;

    // Recursion: The new frontier is a copy of the old one, plus new consequences.
    auto next_frontier = frontier;
    const auto &consequences = p_consequences.transitions.at(infoset_to_explore).at(action);
    next_frontier.insert(consequences.begin(), consequences.end());

    BuildStratsRecursive(p_consequences, current_strat, next_frontier);

    current_strat.erase(infoset_to_explore);
  }
}

void GamePlayerRep::MakeReducedStrats(GameNodeRep *n, GameNodeRep *nn,
                                      std::map<GameInfosetRep *, int> &behav,
                                      std::map<GameNodeRep *, GameNodeRep *> &ptr,
                                      std::map<GameNodeRep *, GameNodeRep *> &whichbranch)
{
  if (!n->IsTerminal()) {
    if (n->m_infoset->m_player == this) {
      if (!contains(behav, n->m_infoset)) {
        // we haven't visited this infoset before
        for (size_t i = 1; i <= n->m_children.size(); i++) {
          GameNodeRep *m = n->m_children[i - 1];
          whichbranch[n] = m;
          behav[n->m_infoset] = i;
          MakeReducedStrats(m, nn, behav, ptr, whichbranch);
        }
        behav.erase(n->m_infoset);
      }
      else {
        // we have visited this infoset, take same action
        MakeReducedStrats(n->m_children[behav[n->m_infoset] - 1], nn, behav, ptr, whichbranch);
      }
    }
    else {
      if (nn != nullptr) {
        ptr[n] = nn->m_parent;
      }
      else {
        ptr.erase(n);
      }
      whichbranch[n] = n->m_children.front();
      MakeReducedStrats(n->m_children.front(), n->m_children.front(), behav, ptr, whichbranch);
    }
  }
  else if (nn) {
    GameNodeRep *m;
    for (;; nn = whichbranch.at(ptr.at(nn->m_parent))) {
      m = nn->GetNextSibling();
      if (m || !contains(ptr, nn->m_parent)) {
        break;
      }
    }
    if (m) {
      GameNodeRep *mm = whichbranch.at(m->m_parent);
      whichbranch[m->m_parent] = m;
      MakeReducedStrats(m, m, behav, ptr, whichbranch);
      whichbranch[m->m_parent] = mm;
    }
    else {
      MakeStrategy(behav);
    }
  }
  else {
    MakeStrategy(behav);
  }
}

size_t GamePlayerRep::NumSequences() const
{
  if (!m_game->IsTree()) {
    throw UndefinedException();
  }
  return std::transform_reduce(m_infosets.cbegin(), m_infosets.cend(), 1, std::plus<>(),
                               [](const GameInfosetRep *s) { return s->m_actions.size(); });
}

//========================================================================
//                            class GameRep
//========================================================================

GameRep::~GameRep()
{
  for (auto player : m_players) {
    player->Invalidate();
  }
  for (auto outcome : m_outcomes) {
    outcome->Invalidate();
  }
}

//------------------------------------------------------------------------
//                     GameRep: Writing data files
//------------------------------------------------------------------------

///
/// Write the game to a savefile in .nfg payoff format.
///
/// This implements writing a game to a .nfg savefile.  As it uses
/// only publicly-accessible operations, it is in principle valid
/// for any game.  It writes the payoff format, as it is not required
/// that a game representation implements an outcome for each possible
/// pure strategy profile.  For example, in extensive games with chance
/// moves, the outcome from a pure strategy profile is not deterministic,
/// but rather a probability distribution over outcomes.
///
void GameRep::WriteNfgFile(std::ostream &p_file) const
{
  auto players = GetPlayers();
  p_file << "NFG 1 R " << std::quoted(GetTitle()) << ' '
         << FormatList(players, [](const GamePlayer &p) { return QuoteString(p->GetLabel()); })
         << std::endl
         << std::endl;
  p_file << "{ ";
  for (auto player : players) {
    p_file << FormatList(player->GetStrategies(), [](const GameStrategy &s) {
      return QuoteString(s->GetLabel());
    }) << std::endl;
  }
  p_file << "}" << std::endl;
  p_file << std::quoted(GetComment()) << std::endl << std::endl;

  for (auto iter :
       StrategyContingencies(StrategySupportProfile(Game(const_cast<GameRep *>(this))))) {
    p_file << FormatList(
                  players,
                  [&iter](const GamePlayer &p) {
                    return lexical_cast<std::string>(iter->GetPayoff(p));
                  },
                  false, false)
           << std::endl;
  };
}

//========================================================================
//                     MixedStrategyProfileRep<T>
//========================================================================

template <class T>
MixedStrategyProfileRep<T>::MixedStrategyProfileRep(const StrategySupportProfile &p_support)
  : m_probs(p_support.MixedProfileLength()), m_support(p_support),
    m_gameversion(p_support.GetGame()->GetVersion())
{
  int index = 1;
  for (auto player : p_support.GetGame()->GetPlayers()) {
    for (auto strategy : player->GetStrategies()) {
      if (p_support.Contains(strategy)) {
        m_profileIndex[strategy] = index++;
      }
      else {
        m_profileIndex[strategy] = -1;
      }
    }
  }
  SetCentroid();
}

template <class T> void MixedStrategyProfileRep<T>::SetCentroid()
{
  for (auto player : m_support.GetGame()->GetPlayers()) {
    T center = T(1) / T(m_support.GetStrategies(player).size());
    for (auto strategy : m_support.GetStrategies(player)) {
      (*this)[strategy] = center;
    }
  }
}

template <class T> MixedStrategyProfileRep<T> *MixedStrategyProfileRep<T>::Normalize() const
{
  auto norm = Copy();
  for (auto player : m_support.GetGame()->GetPlayers()) {
    T sum = static_cast<T>(0);
    for (auto strategy : m_support.GetStrategies(player)) {
      sum += (*this)[strategy];
    }
    if (sum == static_cast<T>(0)) {
      continue;
    }
    for (auto strategy : m_support.GetStrategies(player)) {
      (*norm)[strategy] /= sum;
    }
  }
  return norm;
}

template <class T> T MixedStrategyProfileRep<T>::GetRegret(const GameStrategy &p_strategy) const
{
  const GamePlayer player = p_strategy->GetPlayer();
  T payoff = GetPayoffDeriv(player->GetNumber(), p_strategy);
  T brpayoff = payoff;
  for (auto strategy : player->GetStrategies()) {
    if (strategy != p_strategy) {
      brpayoff = std::max(brpayoff, GetPayoffDeriv(player->GetNumber(), strategy));
    }
  }
  return brpayoff - payoff;
}

template <class T> T MixedStrategyProfileRep<T>::GetRegret(const GamePlayer &p_player) const
{
  auto strategies = p_player->GetStrategies();
  T br_payoff = std::accumulate(std::next(strategies.begin()), strategies.end(),
                                GetPayoff(*strategies.begin()),
                                [this](const T &x, const GameStrategy &strategy) {
                                  return std::max(x, GetPayoff(strategy));
                                });
  return br_payoff - GetPayoff(p_player);
}

template <class T> T MixedStrategyProfileRep<T>::GetMaxRegret() const
{
  auto players = m_support.GetGame()->GetPlayers();
  return std::accumulate(players.begin(), players.end(), T(0),
                         [this](const T &x, const GamePlayer &player) {
                           return std::max(x, this->GetRegret(player));
                         });
}

//========================================================================
//                 MixedStrategyProfile<T>: Lifecycle
//========================================================================

template <class T>
MixedStrategyProfile<T>::MixedStrategyProfile(const MixedBehaviorProfile<T> &p_profile)
  : m_rep(new TreeMixedStrategyProfileRep<T>(p_profile))
{
  auto *efg = dynamic_cast<GameTreeRep *>(p_profile.GetGame().operator->());
  for (const auto &player : efg->m_players) {
    for (const auto &strategy : player->m_strategies) {
      auto prob = static_cast<T>(1);
      for (const auto &infoset : player->m_infosets) {
        if (strategy->m_behav[infoset] > 0) {
          prob *= p_profile[infoset->GetAction(strategy->m_behav[infoset])];
        }
      }
      (*m_rep)[strategy] = prob;
    }
  }
}

template <class T>
MixedStrategyProfile<T> &
MixedStrategyProfile<T>::operator=(const MixedStrategyProfile<T> &p_profile)
{
  if (this != &p_profile) {
    InvalidateCache();
    m_rep.reset(p_profile.m_rep->Copy());
  }
  return *this;
}

//========================================================================
//             MixedStrategyProfile<T>: General data access
//========================================================================

template <class T> Vector<T> MixedStrategyProfile<T>::operator[](const GamePlayer &p_player) const
{
  CheckVersion();
  auto strategies = m_rep->m_support.GetStrategies(p_player);
  Vector<T> probs(strategies.size());
  std::transform(strategies.begin(), strategies.end(), probs.begin(),
                 [this](const GameStrategy &s) { return (*m_rep)[s]; });
  return probs;
}

template <class T> MixedStrategyProfile<T> MixedStrategyProfile<T>::ToFullSupport() const
{
  CheckVersion();
  MixedStrategyProfile<T> full(m_rep->m_support.GetGame()->NewMixedStrategyProfile(T(0)));

  for (const auto &player : m_rep->m_support.GetGame()->GetPlayers()) {
    for (const auto &strategy : player->GetStrategies()) {
      full[strategy] =
          (m_rep->m_support.Contains(strategy)) ? (*m_rep)[strategy] : static_cast<T>(0);
    }
  }
  return full;
}

//========================================================================
//    MixedStrategyProfile<T>: Computation of interesting quantities
//========================================================================

template <class T> void MixedStrategyProfile<T>::ComputePayoffs() const
{
  if (!map_profile_payoffs.empty()) {
    // caches (map_profile_payoffs and map_strategy_payoffs) are valid,
    // so don't compute anything, simply return
    return;
  }
  for (const auto &player : m_rep->m_support.GetPlayers()) {
    map_profile_payoffs[player] = GetPayoff(player);
    // values of the player's strategies
    for (const auto &strategy : m_rep->m_support.GetStrategies(player)) {
      map_strategy_payoffs[player][strategy] = GetPayoff(strategy);
    }
  }
};

template <class T> T MixedStrategyProfile<T>::GetLiapValue() const
{
  CheckVersion();
  ComputePayoffs();

  auto liapValue = static_cast<T>(0);
  for (auto [player, payoff] : map_profile_payoffs) {
    for (auto v : map_strategy_payoffs[player]) {
      liapValue += sqr(std::max(v.second - payoff, static_cast<T>(0)));
    }
  }
  return liapValue;
}

template class MixedStrategyProfileRep<double>;
template class MixedStrategyProfileRep<Rational>;

template class MixedStrategyProfile<double>;
template class MixedStrategyProfile<Rational>;

} // end namespace Gambit<|MERGE_RESOLUTION|>--- conflicted
+++ resolved
@@ -52,8 +52,7 @@
 //========================================================================
 
 GameAction GameStrategyRep::GetAction(const GameInfoset &p_infoset) const
-<<<<<<< HEAD
-=======
+
 {
   if (p_infoset->GetPlayer() != m_player) {
     throw MismatchException();
@@ -63,7 +62,6 @@
 }
 
 void GameStrategyRep::DeleteStrategy()
->>>>>>> f09a849c
 {
   if (p_infoset->GetPlayer() != m_player) {
     throw MismatchException();
