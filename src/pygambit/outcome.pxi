--- conflicted
+++ resolved
@@ -186,11 +186,7 @@
         return "(%s)" % (
             ",".join(
                 [deref(deref(self.psp).deref()).GetStrategy(cython.cast(Player, player).player)
-<<<<<<< HEAD
-                 .deref().GetLabel().c_str()
-=======
                  .deref().GetLabel().c_str().decode()
->>>>>>> ddc8cd2c
                  for player in self.game.players]
             )
         )