--- conflicted
+++ resolved
@@ -2027,43 +2027,5 @@
         )
         if len(resolved_strategy.player.strategies) == 1:
             raise UndefinedOperationError("Cannot delete the only strategy for a player")
-<<<<<<< HEAD
-        self.game.deref().DeleteStrategy(resolved_strategy.strategy)
-=======
-        resolved_strategy.strategy.deref().DeleteStrategy()
-
-    def compute_images(self) -> dict[Node, set[Outcome]]:
-        """Recursively compute images in outcomes for each node in the game tree.
-
-        For each node in the tree, calculates the set of outcomes that can be reached from it.
-
-        Returns
-        -------
-        dict[Node, set[Outcome]]
-            A dictionary mapping each node to the set of outcomes that can be reached from it:
-            - For terminal nodes, this is either {node.outcome} or an empty set
-            - For non-terminal nodes, this is the union of all images in outcomes of children
-
-        Notes
-        -----
-        This traverses the game tree using depth-first search, building the sets of outcomes
-        from the bottom up.
-        """
-        images_in_outcomes = {}
-
-        def dfs(node) -> set[Outcome]:
-            if node.is_terminal:
-                if node.outcome is None:
-                    images_in_outcomes[node] = set()
-                else:
-                    images_in_outcomes[node] = {node.outcome}
-            else:
-                union = set()
-                for child in node.children:
-                    union |= dfs(child)
-                images_in_outcomes[node] = union
-            return images_in_outcomes[node]
-
-        dfs(self.root)
-        return images_in_outcomes
->>>>>>> f09a849c
+
+        self.game.deref().DeleteStrategy(resolved_strategy.strategy)