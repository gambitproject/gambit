#
# This file is part of Gambit
# Copyright (c) 1994-2023, The Gambit Project (http://www.gambit-project.org)
#
# FILE: src/python/gambit/lib/game.pxi
# Cython wrapper for games
#
# This program is free software; you can redistribute it and/or modify
# it under the terms of the GNU General Public License as published by
# the Free Software Foundation; either version 2 of the License, or
# (at your option) any later version.
#
# This program is distributed in the hope that it will be useful,
# but WITHOUT ANY WARRANTY; without even the implied warranty of
# MERCHANTABILITY or FITNESS FOR A PARTICULAR PURPOSE.  See the
# GNU General Public License for more details.
#
# You should have received a copy of the GNU General Public License
# along with this program; if not, write to the Free Software
# Foundation, Inc., 59 Temple Place - Suite 330, Boston, MA 02111-1307, USA.
#
import itertools
import pathlib

import numpy as np
from deprecated import deprecated

import pygambit.gte
import pygambit.gameiter

@cython.cclass
class Outcomes(Collection):
    """Represents a collection of outcomes in a game."""
    game = cython.declare(c_Game)

    def __len__(self):
        """The number of outcomes in the game."""
        return self.game.deref().NumOutcomes()

    def __getitem__(self, outc):
        if not isinstance(outc, int):
            return Collection.__getitem__(self, outc)
        c = Outcome()
        c.outcome = self.game.deref().GetOutcome(outc+1)
        return c

    @deprecated(version='16.1.0',
                reason='Use Game.add_outcome() instead of Game.outcomes.add()',
                category=FutureWarning)
    def add(self, label="") -> Outcome:
        """Add a new outcome to the game.

        .. deprecated:: 16.1.0
           Use `Game.add_outcome` instead of `Outcomes.add`.
        """
        c = Outcome()
        c.outcome = self.game.deref().NewOutcome()
        if label != "":
            c.label = str(label)
        return c


@cython.cclass
class Players(Collection):
    """Represents a collection of players in a game."""
    game = cython.declare(c_Game)

    def __len__(self):
        """Returns the number of players in the game."""
        return self.game.deref().NumPlayers()

    def __getitem__(self, pl):
        if not isinstance(pl, int):
            return Collection.__getitem__(self, pl)
        p = Player()
        p.player = self.game.deref().GetPlayer(pl+1)
        return p

    @deprecated(version='16.1.0',
                reason='Use Game.add_player() instead of Game.players.add()',
                category=FutureWarning)
    def add(self, label="") -> Player:
        """Adds a new player to the game."""
        p = Player()
        p.player = self.game.deref().NewPlayer()
        if label != "":
            p.label = str(label)
        return p

    @property
    def chance(self) -> Player:
        """Returns the chance player associated with the game."""
        p = Player()
        p.player = self.game.deref().GetChance()
        return p


@cython.cclass
class GameActions(Collection):
    """Represents a collection of actions in a game."""
    game = cython.declare(c_Game)

    def __len__(self):
        return self.game.deref().BehavProfileLength()

    def __getitem__(self, action):
        if not isinstance(action, int):
            return Collection.__getitem__(self, action)
        a = Action()
        a.action = self.game.deref().GetAction(action+1)
        return a


@cython.cclass
class GameInfosets(Collection):
    """Represents a collection of infosets in a game."""
    game = cython.declare(c_Game)

    def __len__(self):
        num_infosets = self.game.deref().NumInfosets()
        size = num_infosets.Length()
        n = 0
        for i in range(1, size+1):
            n += num_infosets.getitem(i)
        return n

    def __getitem__(self, infoset):
        if not isinstance(infoset, int):
            return Collection.__getitem__(self, infoset)
        i = Infoset()
        i.infoset = self.game.deref().GetInfoset(infoset+1)
        return i


@cython.cclass
class GameStrategies(Collection):
    """Represents a collection of strategies in a game."""
    game = cython.declare(c_Game)

    def __len__(self):
        return self.game.deref().MixedProfileLength()

    def __getitem__(self, st):
        if not isinstance(st, int):
            return Collection.__getitem__(self, st)
        s = Strategy()
        s.strategy = self.game.deref().GetStrategy(st+1)
        return s


@cython.cclass
class Game:
    """A game, the fundamental unit of analysis in game theory.

    Games may be represented in extensive or strategic form.
    """
    game = cython.declare(c_Game)

    @classmethod
    def new_tree(cls,
                 players: typing.Optional[typing.List[str]] = None,
                 title: str = "Untitled extensive game") -> Game:
        """Create a new ``Game`` consisting of a trivial game tree,
        with one node, which is both root and terminal.

        .. versionchanged:: 16.1.0
            Added the `players` and `title` parameters

        Parameters
        ----------
        players : list of str, optional
            A list of labels for the (strategic) players of the game.  If `players`
            is not specified, the game initially has no players defined other than
            the chance player.
        title : str, optional
            The title of the game.  If no title is specified, "Untitled extensive game"
            is used.

        Returns
        -------
        Game
            The newly-created extensive game.
        """
        g = cython.declare(Game)
        g = cls()
        g.game = NewTree()
        g.title = title
        for player in (players or []):
            p = Player()
            p.player = g.game.deref().NewPlayer()
            p.label = str(player)
        return g

    @classmethod
    def new_table(cls, dim, title: str="Untitled strategic game") -> Game:
        """Create a new ``Game`` with a strategic representation.

        .. versionchanged:: 16.1.0
            Added the `title` parameter.

        Parameters
        ----------
        dim : array-like
            A list specifying the number of strategies for each player.
        title : str, optional
            The title of the game.  If no title is specified, "Untitled strategic game"
            is used.

        Returns
        -------
        Game
            The newly-created strategic game.
        """
        g = cython.declare(Game)
        cdef Array[int] *d
        d = new Array[int](len(dim))
        for i in range(1, len(dim)+1):
            setitem_array_int(d, i, dim[i-1])
        g = cls()
        g.game = NewTable(d)
        del d
        g.title = title
        return g

    @classmethod
    def from_arrays(cls, *arrays, title: str="Untitled strategic game") -> Game:
        """Create a new ``Game`` with a strategic representation.

        Each entry in `arrays` gives the payoff matrix for the
        corresponding player.  The arrays must all have the same shape,
        and have the same number of dimensions as the total number of
        players.

        .. versionchanged:: 16.1.0
            Added the `title` parameter.

        Parameters
        ----------
        arrays : array-like of array-like
            The payoff matrices for the players.
        title : str, optional
            The title of the game.  If no title is specified, "Untitled strategic game"
            is used.

        Returns
        -------
        Game
            The newly-created strategic game.

        See Also
        --------
        from_dict : Create strategic game and set player labels
        """
        g = cython.declare(Game)
        arrays = [np.array(a) for a in arrays]
        if len(set(a.shape for a in arrays)) > 1:
            raise ValueError("All specified arrays must have the same shape")
        shape = arrays[0].shape
        g = Game.new_table(shape)
        for profile in itertools.product(*(range(s) for s in shape)):
            for array, player in zip(arrays, g.players):
                g[profile][player] = array[profile]
        g.title = title
        return g

    @classmethod
    def from_dict(cls, payoffs, title: str="Untitled strategic game") -> Game:
        """Create a new ``Game`` with a strategic representation.

        Each entry in `payoffs` is a key-value pair
        giving the label and the payoff matrix for a player.
        The payoff matrices must all have the same shape,
        and have the same number of dimensions as the total number of
        players.

        Parameters
        ----------
        payoffs : dict-like mapping str to array-like
            The names and corresponding payoff matrices for the players.
        title : str, optional
            The title of the game.  If no title is specified, "Untitled strategic game"
            is used.

        Returns
        -------
        Game
            The newly-created strategic game.

        See Also
        --------
        from_arrays : Create game from list-like of array-like
        """
        g = cython.declare(Game)
        payoffs = {k: np.array(v) for k, v in payoffs.items()}
        if len(set(a.shape for a in payoffs.values())) > 1:
            raise ValueError("All specified arrays must have the same shape")
        arrays = list(payoffs.values())
        shape = arrays[0].shape
        g = Game.new_table(shape)
        for (player, label) in zip(g.players, payoffs):
            player.label = label
<<<<<<< HEAD
        for profile in itertools.product(
                *(range(arrays[0].shape[i]) for i in range(len(g.players)))
        ):
            for pl, player in enumerate(g.players):
                g[profile][player] = arrays[pl][profile]
=======
        for profile in itertools.product(*(range(s) for s in shape)):
            for array, player in zip(arrays, g.players):
                g[profile][player] = array[profile]
>>>>>>> 90bbf7c1
        g.title = title
        return g

    @classmethod
    def read_game(cls, filepath: typing.Union[str, pathlib.Path]) -> Game:
        """Construct a game from its serialised representation in a file.

        Parameters
        ----------
        filepath : str or path object
            The path to the file containing the game representation.

        Returns
        -------
        Game
            A game constructed from the representation in the file.

        Raises
        ------
        IOError
            If the file cannot be opened or read
        ValueError
            If the contents of the file are not a valid game representation.

        See Also
        --------
        parse_game : Constructs a game from a text string.
        """
        g = cython.declare(Game)
        g = cls()
        with open(filepath, "rb") as f:
            data = f.read()
        try:
            g.game = ParseGame(data)
        except Exception as exc:
            raise ValueError(f"Parse error in game file: {exc}") from None
        return g

    @classmethod
    def parse_game(cls, text: str) -> Game:
        """Construct a game from its serialised representation in a string

        Parameters
        ----------
        text : str
            A string containing the game representation.

        Returns
        -------
        Game
            A game constructed from the representation in the string.

        Raises
        ------
        ValueError
            If the contents of the file are not a valid game representation.

        See Also
        --------
        read_game : Constructs a game from a representation in a file.
        """
        g = cython.declare(Game)
        g = cls()
        try:
            g.game = ParseGame(text.encode('ascii'))
        except Exception as exc:
            raise ValueError(f"Parse error in game file: {exc}") from None
        return g        

    def __str__(self):
        return f"<Game '{self.title}'>"

    def __repr__(self):
        return self.write()

    def _repr_html_(self):
        if self.is_tree:
            return self.write()
        else:
            return self.write('html')

    def __eq__(self, other: typing.Any) -> bool:
        return isinstance(other, Game) and self.game.deref() == cython.cast(Game, other).game.deref()

    def __hash__(self) -> int:
        return cython.cast(cython.long, self.game.deref())

    @property
    def is_tree(self) -> bool:
        """Return whether a game has a tree-based representation."""
        return self.game.deref().IsTree()

    @property
    def title(self) -> str:
        """Get or set the title of the game.

        The title of the game is an arbitrary string, generally intended
        to be short.
        """
        return self.game.deref().GetTitle().decode('ascii')

    @title.setter
    def title(self, value: str) -> None:
        self.game.deref().SetTitle(value.encode('ascii'))

    @property
    def comment(self) -> str:
        """Get or set the comment of the game.

        A game's comment is an arbitrary string, and may be more discursive
        than a title.
        """
        return self.game.deref().GetComment().decode('ascii')

    @comment.setter
    def comment(self, value: str) -> None:
        self.game.deref().SetComment(value.encode('ascii'))

    @property
    def actions(self) -> GameActions:
        """The set of actions available in the game.

        Raises
        ------
        UndefinedOperationError
            If the game does not have a tree representation.
        """
        if not self.is_tree:
            raise UndefinedOperationError("Operation only defined for games with a tree representation")
        a = GameActions()
        a.game = self.game
        return a

    @property
    def infosets(self) -> GameInfosets:
        """The set of information sets in the game.

        Raises
        ------
        UndefinedOperationError
            If the game does not have a tree representation.
        """
        if not self.is_tree:
            raise UndefinedOperationError("Operation only defined for games with a tree representation")
        i = GameInfosets()
        i.game = self.game
        return i

    @property
    def players(self) -> Players:
        """The set of players in the game."""
        p = Players()
        p.game = self.game
        return p

    @property
    def strategies(self) -> GameStrategies:
        """The set of strategies in the game."""
        s = GameStrategies()
        s.game = self.game
        return s

    @property
    def outcomes(self) -> Outcomes:
        """The set of outcomes in the game."""
        c = Outcomes()
        c.game = self.game
        return c

    @property
    def contingencies(self) -> pygambit.gameiter.Contingencies:
        """An iterator over the contingencies in the game."""
        return pygambit.gameiter.Contingencies(self)

    @property
    def root(self) -> Node:
        """The root node of the game.

        Raises
        ------
        UndefinedOperationError
            If the game does not hae a tree representation.
        """
        if not self.is_tree:
            raise UndefinedOperationError(
                "root: only games with a tree representation have a root node"
            )
        n = Node()
        n.node = self.game.deref().GetRoot()
        return n

    @property
    def is_const_sum(self) -> bool:
        """Whether the game is constant sum."""
        return self.game.deref().IsConstSum()

    @property
    def is_perfect_recall(self) -> bool:
        """Whether the game is perfect recall.

        By convention, games with a strategic representation have perfect recall as they
        are treated as simultaneous-move games.
        """
        return self.game.deref().IsPerfectRecall()

    @property
    def min_payoff(self) -> typing.Union[decimal.Decimal, Rational]:
        """The minimum payoff in the game."""
        return rat_to_py(self.game.deref().GetMinPayoff(0))

    @property
    def max_payoff(self) -> typing.Union[decimal.Decimal, Rational]:
        """The maximum payoff in the game."""
        return rat_to_py(self.game.deref().GetMaxPayoff(0))

    def set_chance_probs(self, infoset: typing.Union[Infoset, str], probs: typing.Sequence):
        """Set the action probabilities at chance information set `infoset`.

        Parameters
        ----------
        infoset : Infoset or str
            The chance information set at which to set the action probabilities.
            If a string is passed, the information set is determined by finding the chance information set
            with that label, if any.
        probs : array-like
            The action probabilities to set

        Raises
        ------
        MismatchError
            If `infoset` is not an information set in this game
        UndefinedOperationError
            If `infoset` is not an information set of the chance player
        IndexError
            If the length of `probs` is not the same as the number of actions at the information set
        ValueError
            If any of the elements of `probs` are not interpretable as numbers, or the values of `probs` are not
            non-negative numbers that sum to exactly one.
        """
        infoset = self._resolve_infoset(infoset, 'set_chance_probs')
        if not infoset.is_chance:
            raise UndefinedOperationError("set_chance_probs() first argument must be a chance infoset")
        if len(infoset.actions) != len(probs):
            raise IndexError("set_chance_probs(): must specify exactly one probability per action")
        numbers = Array[c_Number](len(probs))
        for i in range(1, len(probs)+1):
            setitem_array_number(numbers, i, _to_number(probs[i-1]))
        try:
            self.game.deref().SetChanceProbs(cython.cast(Infoset, infoset).infoset, numbers)
        except RuntimeError:
            raise ValueError(
                "set_chance_probs(): must specify non-negative probabilities that sum to one"
            ) from None

    def _get_contingency(self, *args):
        psp = cython.declare(shared_ptr[c_PureStrategyProfile])
        psp = make_shared[c_PureStrategyProfile](self.game.deref().NewPureStrategyProfile())

        for (pl, st) in enumerate(args):
            deref(psp).deref().SetStrategy(self.game.deref().GetPlayer(pl+1).deref().GetStrategy(st+1))

        if self.is_tree:
            tree_outcome = TreeGameOutcome()
            tree_outcome.psp = psp
            tree_outcome.c_game = self.game
            return tree_outcome
        else:
            outcome = Outcome()
            outcome.outcome = deref(psp).deref().GetOutcome()
            return outcome

    # As of Cython 0.11.2, cython does not support the * notation for the argument
    # to __getitem__, which is required for multidimensional slicing to work. 
    # We work around this by providing a shim.
    def __getitem__(self, i):
        """Returns the `Outcome` associated with a profile of pure strategies.
        """
        try:
            if len(i) != len(self.players):
                raise KeyError("Number of strategies is not equal to the number of players")
        except TypeError:
            raise TypeError("contingency must be a tuple-like object")
        cont = [ 0 ] * len(self.players)
        for (pl, st) in enumerate(i):
            if isinstance(st, int):
                if st < 0 or st >= len(self.players[pl].strategies):
                    raise IndexError(f"Provided strategy index {st} out of range for player {pl}")
                cont[pl] = st
            elif isinstance(st, str):
                try:
                    cont[pl] = [ s.label for s in self.players[pl].strategies ].index(st)
                except ValueError:
                    raise IndexError(f"Provided strategy label '{st}' not defined")
            elif isinstance(st, Strategy):
                try:
                    cont[pl] = list(self.players[pl].strategies).index(st)
                except ValueError:
                    raise IndexError(f"Provided strategy '{st}' not available to player")
            else:
                raise TypeError("Must use a tuple of ints, strategy labels, or strategies")
        return self._get_contingency(*tuple(cont))

    def mixed_strategy_profile(self, data=None, rational=False) -> MixedStrategyProfile:
        """Create a mixed strategy profile over the game.

        If `data` is not specified, the mixed
        strategy profile is initialized to uniform randomization for each
        player over their strategies.  If the game has a tree
        representation, the mixed strategy profile is defined over the
        reduced strategic form representation.

        Parameters
        ----------
        data
            A nested list (or compatible type) with the
            same dimension as the strategy set of the game,
            specifying the probabilities of the strategies.

        rational
            If True, probabilities are represented using rational numbers;
            otherwise double-precision floating point numbers are used.
        """
        if not self.is_perfect_recall:
            raise UndefinedOperationError(
                "Mixed strategies not supported for games with imperfect recall."
            )
        if not rational:
            mspd = MixedStrategyProfileDouble()
            mspd.profile = make_shared[c_MixedStrategyProfileDouble](
                self.game.deref().NewMixedStrategyProfile(0.0)
            )
            if data is None:
                return mspd
            if len(data) != len(self.players):
                raise ValueError(
                    "Number of elements does not match number of players"
                )
            for (p, d) in zip(self.players, data):
                if len(p.strategies) != len(d):
                    raise ValueError(
                        f"Number of elements does not match number of "
                        f"strategies for {p}"
                    )
                for (s, v) in zip(p.strategies, d):
                    mspd[s] = float(v)
            return mspd
        else:
            mspr = MixedStrategyProfileRational()
            mspr.profile = make_shared[c_MixedStrategyProfileRational](
                self.game.deref().NewMixedStrategyProfile(c_Rational())
            )
            if data is None:
                return mspr
            if len(data) != len(self.players):
                raise ValueError(
                    "Number of elements does not match number of players"
                )
            for (p, d) in zip(self.players, data):
                if len(p.strategies) != len(d):
                    raise ValueError(
                        f"Number of elements does not match number of "
                        f"strategies for {p}"
                    )
                for (s, v) in zip(p.strategies, d):
                    mspr[s] = Rational(v)
            return mspr

    def mixed_behavior_profile(self, rational=False) -> MixedBehaviorProfile:
        """Create a behavior strategy profile over the game.

        The profile is initialized to uniform randomization for each player
        over their actions at each information set.

        Parameters
        ----------
        rational
            If True, probabilities are represented using rational numbers; otherwise
            double-precision floating point numbers are used.

        Raises
        ------
        UndefinedOperationError
            If the game does not have a tree representation.
        """
        if self.is_tree:
            if not rational:
                mbpd = MixedBehaviorProfileDouble()
                mbpd.profile = make_shared[c_MixedBehaviorProfileDouble](self.game)
                return mbpd
            else:
                mbpr = MixedBehaviorProfileRational()
                mbpr.profile = make_shared[c_MixedBehaviorProfileRational](self.game)
                return mbpr
        else:
            raise UndefinedOperationError(
                "Game must have a tree representation to create a mixed behavior profile"
            )
 
    def support_profile(self):
        return StrategySupportProfile(list(self.strategies), self)

    def nodes(
            self,
            subtree: typing.Optional[typing.Union[Node, str]] = None
    ) -> typing.List[Node]:
        """Return a list of nodes in the game tree.  If `subtree` is not None, returns
        the nodes in the subtree rooted at that node.
        
        Nodes are returned in prefix-traversal order: a node appears prior to the list of
        nodes in the subtrees rooted at the node's children.
        
        Parameters
        ----------
        subtree : Node or str, optional
            If specified, return only the nodes in the subtree rooted at `subtree`.
        
        Raises
        ------
        MismatchError
            If `node` is a `Node` from a different game.
        """
        if not self.is_tree:
            return []
        if subtree:
            resolved_node = cython.cast(Node, self._resolve_node(subtree, 'nodes', 'subtree'))
        else:
            resolved_node = self.root
        return (
            [resolved_node] +
            [n for child in resolved_node.children for n in self.nodes(child)]
        )

    def write(self, format='native') -> str:
        """Produce a serialization of the game.

        Several output formats are
        supported, depending on the representation of the game.

        * `efg`: A representation of the game in
          :ref:`the .efg extensive game file format <file-formats-efg>`.
          Not available for games in strategic representation.
        * `nfg`: A representation of the game in
          :ref:`the .nfg strategic game file format <file-formats-nfg>`.
          For an extensive game, this uses the reduced strategic form
          representation.
        * `gte`: The XML representation used by the Game Theory Explorer
          tool.   Only available for extensive games.
        * `native`: The format most appropriate to the
          underlying representation of the game, i.e., `efg` or `nfg`.

        This method also supports exporting to other output formats
        (which cannot be used directly to re-load the game later, but
        are suitable for human consumption, inclusion in papers, and so
        on).

        * `html`: A rendering of the strategic form of the game as a
          collection of HTML tables.  The first player is the row
          chooser; the second player the column chooser.  For games with
          more than two players, a collection of tables is generated,
          one for each possible strategy combination of players 3 and higher.
        * `sgame`: A rendering of the strategic form of the game in
          LaTeX, suitable for use with `Martin Osborne's sgame style
          <https://www.economics.utoronto.ca/osborne/latex/>`_.
          The first player is the row
          chooser; the second player the column chooser.  For games with
          more than two players, a collection of tables is generated,
          one for each possible strategy combination of players 3 and higher.
        """
        if format == 'gte':
            return pygambit.gte.write_game(self)
        else:
            return WriteGame(self.game, format.encode('ascii')).decode('ascii')

    def _resolve_player(self, player: typing.Any, funcname: str, argname: str = "player") -> Player:
        """Resolve an attempt to reference a player of the game.

        Parameters
        ----------
        player : Any
            An object to resolve as a reference to a player.
        funcname : str
            The name of the function to raise any exception on behalf of.
        argname : str, default 'player'
            The name of the argument being checked

        Raises
        ------
        MismatchError
            If `player` is a `Player` from a different game.
        KeyError
            If `player` is a string and no player in the game has that label.
        TypeError
            If `player` is not a `Player` or a `str`
        ValueError
            If `player` is an empty `str` or all spaces
        """
        if isinstance(player, Player):
            if player.game != self:
                raise MismatchError(f"{funcname}(): {argname} must be part of the same game")
            return player
        elif isinstance(player, str):
            if not player.strip():
                raise ValueError(f"{funcname}(): {argname} cannot be an empty string or all spaces")
            try:
                return self.players[player]
            except IndexError:
                raise KeyError(f"{funcname}(): no player with label '{player}'")
        raise TypeError(f"{funcname}(): {argname} must be Player or str, not {player.__class__.__name__}")

    def _resolve_outcome(self, outcome: typing.Any, funcname: str, argname: str = "outcome") -> Outcome:
        """Resolve an attempt to reference an outcome of the game.

        Parameters
        ----------
        outcome : Any
            An object to resolve as a reference to an outcome.
        funcname : str
            The name of the function to raise any exception on behalf of.
        argname : str, default 'outcome'
            The name of the argument being checked

        Raises
        ------
        MismatchError
            If `outcome` is an `Outcome` from a different game.
        KeyError
            If `outcome` is a string and no outcome in the game has that label.
        TypeError
            If `outcome` is not an `Outcome` or a `str`
        ValueError
            If `outcome` is an empty `str` or all spaces
        """
        if isinstance(outcome, Outcome):
            if outcome.game != self:
                raise MismatchError(f"{funcname}(): {argname} must be part of the same game")
            return outcome
        elif isinstance(outcome, str):
            if not outcome.strip():
                raise ValueError(f"{funcname}(): {argname} cannot be an empty string or all spaces")
            try:
                return self.outcomes[outcome]
            except IndexError:
                raise KeyError(f"{funcname}(): no node with label '{outcome}'")
        raise TypeError(f"{funcname}(): {argname} must be Outcome or str, not {outcome.__class__.__name__}")

    def _resolve_strategy(self, strategy: typing.Any, funcname: str, argname: str = "strategy") -> Strategy:
        """Resolve an attempt to reference a strategy of the game.

        Parameters
        ----------
        strategy : Any
            An object to resolve as a reference to a strategy.
        funcname : str
            The name of the function to raise any exception on behalf of.
        argname : str, default 'strategy'
            The name of the argument being checked

        Raises
        ------
        MismatchError
            If `strategy` is a `Strategy` from a different game.
        KeyError
            If `strategy` is a string and no strategy in the game has that label.
        TypeError
            If `strategy` is not a `Strategy` or a `str`
        ValueError
            If `strategy` is an empty `str` or all spaces
        """
        if isinstance(strategy, Strategy):
            if strategy.game != self:
                raise MismatchError(f"{funcname}(): {argname} must be part of the same game")
            return strategy
        elif isinstance(strategy, str):
            if not strategy.strip():
                raise ValueError(f"{funcname}(): {argname} cannot be an empty string or all spaces")
            try:
                return self.strategies[strategy]
            except IndexError:
                raise KeyError(f"{funcname}(): no strategy with label '{strategy}'")
        raise TypeError(f"{funcname}(): {argname} must be Strategy or str, not {strategy.__class__.__name__}")

    def _resolve_node(self, node: typing.Any, funcname: str, argname: str = "node") -> Node:
        """Resolve an attempt to reference a node of the game.

        Parameters
        ----------
        node : Any
            An object to resolve as a reference to a node.
        funcname : str
            The name of the function to raise any exception on behalf of.
        argname : str, default 'node'
            The name of the argument being checked

        Raises
        ------
        MismatchError
            If `node` is a `Node` from a different game.
        KeyError
            If `node` is a string and no node in the game has that label.
        TypeError
            If `node` is not a `Node` or a `str`
        ValueError
            If `node` is an empty `str` or all spaces
        """
        if isinstance(node, Node):
            if node.game != self:
                raise MismatchError(f"{funcname}(): {argname} must be part of the same game")
            return node
        elif isinstance(node, str):
            if not node.strip():
                raise ValueError(f"{funcname}(): {argname} cannot be an empty string or all spaces")
            for n in self.nodes():
                if n.label == node:
                    return n
            raise KeyError(f"{funcname}(): no node with label '{node}'")
        raise TypeError(f"{funcname}(): {argname} must be Node or str, not {node.__class__.__name__}")

    def _resolve_infoset(self, infoset: typing.Any, funcname: str, argname: str = "infoset") -> Infoset:
        """Resolve an attempt to reference an information set of the game.

        Parameters
        ----------
        infoset : Any
            An object to resolve as a reference to an information set.
        funcname : str
            The name of the function to raise any exception on behalf of.
        argname : str, default 'infoset'
            The name of the argument being checked

        Raises
        ------
        MismatchError
            If `infoset` is an `Infoset` from a different game.
        KeyError
            If `infoset` is a string and no information set in the game has that label.
        TypeError
            If `infoset` is not an `Infoset` or a `str`
        ValueError
            If `infoset` is an empty `str` or all spaces
        """
        if isinstance(infoset, Infoset):
            if infoset.game != self:
                raise MismatchError(f"{funcname}(): {argname} must be part of the same game")
            return infoset
        elif isinstance(infoset, str):
            if not infoset.strip():
                raise ValueError(f"{funcname}(): {argname} cannot be an empty string or all spaces")
            try:
                return self.infosets[infoset]
            except IndexError:
                raise KeyError(f"{funcname}(): no information set with label '{infoset}'")
        raise TypeError(f"{funcname}(): {argname} must be Infoset or str, not {infoset.__class__.__name__}")

    def _resolve_action(self, action: typing.Any, funcname: str, argname: str = "action") -> Action:
        """Resolve an attempt to reference an action of the game.

        Parameters
        ----------
        action : Any
            An object to resolve as a reference to an action.
        funcname : str
            The name of the function to raise any exception on behalf of.
        argname : str, default 'action'
            The name of the argument being checked

        Raises
        ------
        MismatchError
            If `action` is an `Action` from a different game.
        KeyError
            If `action` is a string and no action in the game has that label.
        TypeError
            If `action` is not an `Action` or a `str`
        ValueError
            If `action` is an empty `str` or all spaces
        """
        if isinstance(action, Action):
            if action.infoset.game != self:
                raise MismatchError(f"{funcname}(): {argname} must be part of the same game")
            return action
        elif isinstance(action, str):
            if not action.strip():
                raise ValueError(f"{funcname}(): {argname} cannot be an empty string or all spaces")
            try:
                return self.actions[action]
            except IndexError:
                raise KeyError(f"{funcname}(): no action with label '{action}'")
        raise TypeError(f"{funcname}(): {argname} must be Action or str, not {action.__class__.__name__}")

    def append_move(self, node: typing.Union[Node, str],
                    player: typing.Union[Player, str],
                    actions: typing.List[str]) -> None:
        """Add a move for `player` at the terminal node `node`.  `node` becomes part of
        a new information set, with actions labeled according to `actions`.

        Raises
        ------
        UndefinedOperationError
            If `node` is not a terminal node, or `actions` is not a positive number.
        MismatchError
            If `node` is a `Node` from a different game, or `player` is a `Player` from a
            different game.
        """
        resolved_node = cython.cast(Node, self._resolve_node(node, 'append_move'))
        resolved_player = cython.cast(Player, self._resolve_player(player, 'append_move'))
        if len(resolved_node.children) > 0:
            raise UndefinedOperationError("append_move(): `node` must be a terminal node")
        if len(actions) == 0:
            raise UndefinedOperationError("append_move(): `actions` must be a nonempty list")
        resolved_node.node.deref().AppendMove(resolved_player.player, len(actions))
        for label, action in zip(actions, resolved_node.infoset.actions):
            action.label = label

    def append_infoset(self, node: typing.Union[Node, str],
                       infoset: typing.Union[Infoset, str]) -> None:
        """Add a move in information set `infoset` at the terminal node `node`.

        Raises
        ------
        UndefinedOperationError
            If `node` is not a terminal node.
        MismatchError
            If `node` is a `Node` from a different game, or `infoset` is an `Infoset` from a
            different game.
        """
        resolved_node = cython.cast(Node, self._resolve_node(node, 'append_infoset'))
        resolved_infoset = cython.cast(Infoset, self._resolve_infoset(infoset, 'append_infoset'))
        if len(resolved_node.children) > 0:
            raise UndefinedOperationError("append_move(): `node` must be a terminal node")
        resolved_node.node.deref().AppendMove(resolved_infoset.infoset)

    def insert_move(self, node: typing.Union[Node, str],
                    player: typing.Union[Player, str], actions: int) -> None:
        """Insert a move for `player` prior to the node `node`, with `actions` actions.
        `node` becomes the first child of the newly-inserted node.

        Raises
        ------
        UndefinedOperationError
            If `actions` is not a positive number.
        MismatchError
            If `node` is a `Node` from a different game, or `player` is a `Player` from a
            different game.
        """
        resolved_node = cython.cast(Node, self._resolve_node(node, 'insert_move'))
        resolved_player = cython.cast(Player, self._resolve_player(player, 'insert_move'))
        if actions < 1:
            raise UndefinedOperationError("insert_move(): `actions` must be a positive number")
        resolved_node.node.deref().InsertMove(resolved_player.player, actions)

    def insert_infoset(self, node: typing.Union[Node, str],
                       infoset: typing.Union[Infoset, str]) -> None:
        """Insert a move in information set `infoset` prior to the node `node`.
        `node` becomes the first child of the newly-inserted node.

        Raises
        ------
        MismatchError
            If `node` is a `Node` from a different game, or `infoset` is an `Infoset` from a
            different game.
        """
        resolved_node = cython.cast(Node, self._resolve_node(node, 'insert_infoset'))
        resolved_infoset = cython.cast(Infoset, self._resolve_infoset(infoset, 'insert_infoset'))
        resolved_node.node.deref().InsertMove(resolved_infoset.infoset)

    def copy_tree(self, src: typing.Union[Node, str], dest: typing.Union[Node, str]) -> None:
        """Copy the subtree rooted at 'src' to 'dest'.

        Parameters
        ----------
        src : Node or str
            The root of the source subtree to copy
        dest : Node or str
            The destination subtree to copy to.  `dest` must be a terminal node.

        Raises
        ------
        MismatchError
            If `src` or `dest` is not a member of the same game as this node.
        UndefinedOperationError
            If `dest` is not a terminal node.
        """
        resolved_src = cython.cast(Node, self._resolve_node(src, 'copy_tree', 'src'))
        resolved_dest = cython.cast(Node, self._resolve_node(dest, 'copy_tree', 'dest'))
        if not resolved_dest.is_terminal:
            raise UndefinedOperationError("copy_tree(): `dest` must be a terminal node.")
        resolved_src.node.deref().CopyTree(resolved_dest.node)

    def move_tree(self, src: typing.Union[Node, str], dest: typing.Union[Node, str]) -> None:
        """Move the subtree rooted at 'src' to 'dest'.

        Parameters
        ----------
        src : Node or str
            The root of the source subtree to move
        dest : Node or str
            The destination subtree to move to.  `dest` must be a terminal node.

        Raises
        ------
        MismatchError
            If `src` or `dest` is not a member of the same game as this node.
        UndefinedOperationError
            If `dest` is not a terminal node, or `dest` is a successor of `src`.
        """
        resolved_src = cython.cast(Node, self._resolve_node(src, 'move_tree', 'src'))
        resolved_dest = cython.cast(Node, self._resolve_node(dest, 'move_tree', 'dest'))
        if not resolved_dest.is_terminal:
            raise UndefinedOperationError("move_tree(): `dest` must be a terminal node.")
        if resolved_dest.is_successor_of(resolved_src):
            raise UndefinedOperationError("move_tree(): `dest` cannot be a successor of `src`.")
        resolved_src.node.deref().MoveTree(resolved_dest.node)

    def delete_parent(self, node: typing.Union[Node, str]) -> None:
        """Delete the parent node of `node`.  `node` replaces its parent in the tree.  All other
        subtrees rooted at `node`'s parent are deleted.

        Parameters
        ----------
        node : Node or str
            The node to retain after deleting its parent.
            If a string is passed, the node is determined by finding the node with that label, if any.

        Raises
        ------
        MismatchError
            If `node` is a `Node` from a different game.
        """
        resolved_node = cython.cast(Node, self._resolve_node(node, 'delete_parent'))
        resolved_node.node.deref().DeleteParent()

    def delete_tree(self, node: typing.Union[Node, str]) -> None:
        """Truncate the game tree at `node`, deleting the subtree beneath it.

        Parameters
        ----------
        node : Node or str
            The node to truncate the game at.  If a string is passed, the node is determined by finding
            the node with that label, if any.

        Raises
        ------
        MismatchError
            If `node` is a `Node` from a different game.
        """
        resolved_node = cython.cast(Node, self._resolve_node(node, 'delete_tree'))
        resolved_node.node.deref().DeleteTree()

    def add_action(self,
                   infoset: typing.Union[typing.Infoset, str],
                   before: typing.Optional[typing.Union[Action, str]] = None) -> None:
        """Add an action at the information set `infoset`.   If `before` is not null, the new action
        is inserted before `before`.

        Parameters
        ----------
        infoset : Infoset or str
            The information set at which to add an action
        before : Action or str, optional
            The action before which to add the new action.  If `before` is not specified,
            the new action is the first at the information set

        Raises
        ------
        MismatchError
            If `infoset` is an `Infoset` from a different game, `before` is an `Action`
            from a different game, or `before` is not an action at `infoset`.
        """
        resolved_infoset = cython.cast(Infoset, self._resolve_infoset(infoset, 'add_action'))
        if before is None:
            resolved_infoset.infoset.deref().InsertAction(cython.cast(c_GameAction, NULL))
        else:
            resolved_action = cython.cast(
                Action, self._resolve_action(before, 'add_action', 'before')
            )
            if resolved_infoset != resolved_action.infoset:
                raise MismatchError("add_action(): must specify an action from the same infoset")
            resolved_infoset.infoset.deref().InsertAction(resolved_action.action)


    def delete_action(self, action: typing.Union[Action, str]) -> None:
        """Deletes `action` from its information set.  The subtrees which
        are rooted at nodes that follow the deleted action are also deleted.
        If the action is at a chance node then the probabilities of any remaining actions
        are normalized to sum to one; if all remaining actions previously had probability zero
        then this normalization gives those remaining actions all equal probability.

        Raises
        ------
        UndefinedOperationError
            If `action` is the only action at its information set.
        MismatchError
            If `action` is an `Action` from a different game.
        """
        resolved_action = cython.cast(Action, self._resolve_action(action, 'delete_action'))
        if len(resolved_action.infoset.actions) == 1:
            raise UndefinedOperationError(
                "delete_action(): cannot delete the only action at an information set"
            )
        resolved_action.action.deref().DeleteAction()

    def leave_infoset(self, node: typing.Union[Node, str]):
        """Remove this node from its information set. If this node is the only node
        in its information set, this operation has no effect.

        Parameters
        ----------
        node : Node or str
            The node to move to a new singleton information set.
        """
        resolved_node = cython.cast(Node, self._resolve_node(node, 'leave_infoset'))
        resolved_node.node.deref().LeaveInfoset()

    def set_infoset(self, node: typing.Union[Node, str], infoset: typing.Union[Infoset, str]) -> None:
        """Place `node` in the information set `infoset`.  `node` must have the same
        number of descendants as `infoset` has actions.

        Parameters
        ----------
        node : Node or str
            The node to set the information set
        infoset : Infoset or str
            The information set to join

        Raises
        ------
        MismatchError
            If `node` is a `Node` from a different game, or `infoset` is an `Infoset` from
            a different game.
        """
        resolved_node = cython.cast(Node, self._resolve_node(node, 'set_infoset'))
        resolved_infoset = cython.cast(Infoset, self._resolve_infoset(infoset, 'set_infoset'))
        if len(resolved_node.children) != len(resolved_infoset.actions):
            raise ValueError(
                "set_infoset(): `infoset` must have same number of actions as `node` has children."
            )
        resolved_node.node.deref().SetInfoset(resolved_infoset.infoset)

    def reveal(self,
               infoset: typing.Union[Infoset, str],
               player: typing.Union[Player, str]) -> None:
        """Reveals the move made at `infoset` to `player`.

        Revealing the move modifies all subsequent information sets for `player` such
        that any two nodes which are successors of two different actions at this
        information set are placed in different information sets for `player`.

        Revelation is a one-shot operation; it is not enforced with respect to any
        revisions made to the game tree subsequently.

        Parameters
        ----------
        infoset : Infoset or str
            The information set of the move to reveal to the player
        player : Player or str
            The player to which to reveal the move at this information set.

        Raises
        ------
        MismatchError
            If `infoset` is an `Infoset` from a different game, or
            `player` is a `Player` from a different game.
        """
        resolved_infoset = cython.cast(Infoset, self._resolve_infoset(infoset, 'reveal'))
        resolved_player = cython.cast(Player, self._resolve_player(player, 'reveal'))
        resolved_infoset.deref().Reveal(resolved_player)

    def add_player(self, label: str = "") -> Player:
        """Add a new player to the game.

        Parameters
        ----------
        label : str, default ""
            The label for the player.

        Returns
        -------
        Player
            A reference to the newly-created player.
        """
        p = Player()
        p.player = self.game.deref().NewPlayer()
        if str(label) != "":
            p.label = str(label)
        return p

    def set_player(self, infoset: typing.Union[Infoset, str],
                   player: typing.Union[Player, str]) -> None:
        """Set the player at an information set.

        Parameters
        ----------
        infoset : Infoset or str
            The information set to assign to the player
        player : Player or str
            The player to have the move at the information set

        Raises
        ------
        MismatchError
            If `infoset` is an `Infoset` from another game, or `player` is a
            `Player` from another game.
        """
        resolved_player = cython.cast(Player, self._resolve_player(player, 'set_player'))
        resolved_infoset = cython.cast(Infoset, self._resolve_infoset(infoset, 'set_player'))
        resolved_infoset.infoset.deref().SetPlayer(resolved_player.player)

    def add_outcome(self,
                    payoffs: typing.Optional[typing.List] = None,
                    label: str = "") -> Outcome:
        """Add a new outcome to the game.

        Parameters
        ----------
        payoffs : list, optional
            The payoffs of the outcome to each player.
        label : str, default ""
            The label for the outcome

        Raises
        ------
        ValueError
            If `payoffs` is specified but is not the same length as the number of players
            in the game.

        Returns
        -------
        Outcome
            A reference to the newly-created outcome.
        """
        if payoffs is not None:
            if len(payoffs) != len(self.players):
                raise ValueError("add_outcome(): number of payoffs must equal number of players")
        else:
            payoffs = [0 for _ in self.players]
        c = Outcome()
        c.outcome = self.game.deref().NewOutcome()
        if str(label) != "":
            c.label = str(label)
        for player, payoff in zip(self.players, payoffs):
            c[player] = payoff
        return c

    def delete_outcome(self, outcome: typing.Union[Outcome, str]) -> None:
        """Delete an outcome from the game.

        If this game is an extensive game, any
        node at which this outcome is attached has its outcome reset to null.  If this game
        is a strategic game, any contingency at which this outcome is attached as its outcome
        reset to null.

        Parameters
        ----------
        outcome : Outcome or str
            The outcome to delete from the game

        Raises
        ------
        MismatchError
            If `outcome` is an `Outcome` from another game.
        """
        resolved_outcome = cython.cast(Outcome, self._resolve_outcome(outcome, 'delete_outcome'))
        self.game.deref().DeleteOutcome(resolved_outcome.outcome)

    def set_outcome(self, node: typing.Union[Node, str],
                    outcome: typing.Optional[typing.Union[Outcome, str]]) -> None:
        """Set `outcome` to be the outcome at `node`.  If `outcome` is None, the
        outcome at `node` is unset.

        Parameters
        ----------
        node : Node or str
            The node to set the outcome at
        outcome : Outcome or str or None
            The outcome to assign to the node

        Raises
        ------
        MismatchError
            If `node` is a `Node` from a different game, or `outcome` is an
            `Outcome` from a different game.
        """
        resolved_node = cython.cast(Node, self._resolve_node(node, 'set_outcome'))
        if outcome is None:
            resolved_node.node.deref().SetOutcome(cython.cast(c_GameOutcome, NULL))
            return
        resolved_outcome = cython.cast(Outcome, self._resolve_outcome(outcome, 'set_outcome'))
        resolved_node.node.deref().SetOutcome(resolved_outcome.outcome)

    def add_strategy(self, player: typing.Union[Player, str], label: str = None) -> Strategy:
        """Add a new strategy to the set of strategies for `player`.

        Parameters
        ----------
        player : Player or str
            The player to create the new strategy for
        label : str, optional
            The label to assign to the new strategy
            
        Returns
        -------
        Strategy
            The newly-created strategy

        Raises
        ------
        MismatchError
            If `player` is a `Player` from a different game.
        UndefinedOperationError
            If called on a game which has an extensive representation.
        """
        if self.is_tree:
            raise UndefinedOperationError("Adding strategies is only applicable to games in strategic form")
        resolved_player = cython.cast(Player, self._resolve_player(player, 'add_strategy'))
        s = Strategy()
        s.strategy = resolved_player.player.deref().NewStrategy()
        if label is not None:
            s.label = str(label)
        return s

    def delete_strategy(self, strategy: typing.Union[Strategy, str]) -> None:
        """Delete `strategy` from the game.

        Parameters
        ----------
        strategy : Strategy or str
            The strategy to delete

        Raises
        ------
        MismatchError
            If `strategy` is a `strategy` from a different game.
        UndefinedOperationError
            If called on a game which has an extensive representation, or if `strategy` is the
            only strategy for its player.
        """
        if self.is_tree:
            raise UndefinedOperationError("Deleting strategies is only applicable to games in strategic form")
        resolved_strategy = cython.cast(Strategy, self._resolve_strategy(strategy, 'delete_strategy'))
        if len(resolved_strategy.player.strategies) == 1:
            raise UndefinedOperationError("Cannot delete the only strategy for a player")
        resolved_strategy.strategy.deref().DeleteStrategy()<|MERGE_RESOLUTION|>--- conflicted
+++ resolved
@@ -299,17 +299,9 @@
         g = Game.new_table(shape)
         for (player, label) in zip(g.players, payoffs):
             player.label = label
-<<<<<<< HEAD
-        for profile in itertools.product(
-                *(range(arrays[0].shape[i]) for i in range(len(g.players)))
-        ):
-            for pl, player in enumerate(g.players):
-                g[profile][player] = arrays[pl][profile]
-=======
         for profile in itertools.product(*(range(s) for s in shape)):
             for array, player in zip(arrays, g.players):
                 g[profile][player] = array[profile]
->>>>>>> 90bbf7c1
         g.title = title
         return g
 
