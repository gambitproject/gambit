#
# This file is part of Gambit
# Copyright (c) 1994-2024, The Gambit Project (http://www.gambit-project.org)
#
# FILE: src/python/gambit/lib/infoset.pxi
# Cython wrapper for information sets
#
# This program is free software; you can redistribute it and/or modify
# it under the terms of the GNU General Public License as published by
# the Free Software Foundation; either version 2 of the License, or
# (at your option) any later version.
#
# This program is distributed in the hope that it will be useful,
# but WITHOUT ANY WARRANTY; without even the implied warranty of
# MERCHANTABILITY or FITNESS FOR A PARTICULAR PURPOSE.  See the
# GNU General Public License for more details.
#
# You should have received a copy of the GNU General Public License
# along with this program; if not, write to the Free Software
# Foundation, Inc., 59 Temple Place - Suite 330, Boston, MA 02111-1307, USA.
#

@cython.cclass
class InfosetMembers:
    """The set of nodes which are members of an information set."""
    infoset = cython.declare(c_GameInfoset)

    def __init__(self, infoset: Infoset):
        self.infoset = infoset.infoset

    def __len__(self) -> int:
        return self.infoset.deref().NumMembers()

    def __iter__(self) -> typing.Iterator[Node]:
        for i in range(self.infoset.deref().NumMembers()):
            m = Node()
            m.node = self.infoset.deref().GetMember(i + 1)
            yield m

    def __getitem__(self, index: typing.Union[int, str]) -> Node:
        if isinstance(index, str):
            if not index.strip():
                raise ValueError("Node label cannot be empty or all whitespace")
            matches = [x for x in self if x.label == index.strip()]
            if not matches:
                raise KeyError(f"Infoset has no member with label '{index}'")
            if len(matches) > 1:
                raise ValueError(f"Infoset has multiple members with label '{index}'")
            return matches[0]
        if isinstance(index, int):
            m = Node()
            m.node = self.infoset.deref().GetMember(index + 1)
            return m
        raise TypeError(f"Member index must be int or str, not {index.__class__.__name__}")


@cython.cclass
class InfosetActions:
    """The set of actions which are available at an information set."""
    infoset = cython.declare(c_GameInfoset)

<<<<<<< HEAD
    def __len__(self):
=======
    @deprecated(version='16.1.0',
                reason='Use Game.add_action instead of Actions.add.',
                category=FutureWarning)
    def add(self, action=None):
        """Add an action at the information set.  If `action` is not null, the new action
        is inserted before `action`.

        .. deprecated:: 16.1.0
           Use `Game.add_action` instead of `Actions.add`.
        """
        if action is None:
            self.infoset.deref().InsertAction(cython.cast(c_GameAction, NULL))
        elif isinstance(action, Action):
            if cython.cast(Infoset, action.infoset).infoset != self.infoset:
                raise MismatchError("The new action should be from the same infoset")
            self.infoset.deref().InsertAction(cython.cast(Action, action).action)
        else:
            raise TypeError("insert_action takes an Action object as its input")

    def __len__(self) -> int:
>>>>>>> a7f07544
        """The number of actions at the information set."""
        return self.infoset.deref().NumActions()

    def __iter__(self) -> typing.Iterator[Action]:
        for i in range(self.infoset.deref().NumActions()):
            a = Action()
            a.action = self.infoset.deref().GetAction(i + 1)
            yield a

    def __getitem__(self, index: typing.Union[int, str]) -> Action:
        if isinstance(index, str):
            if not index.strip():
                raise ValueError("Action label cannot be empty or all whitespace")
            matches = [x for x in self if x.label == index.strip()]
            if not matches:
                raise KeyError(f"Infoset has no action with label '{index}'")
            if len(matches) > 1:
                raise ValueError(f"Infoset has multiple actions with label '{index}'")
            return matches[0]
        if isinstance(index, int):
            a = Action()
            a.action = self.infoset.deref().GetAction(index + 1)
            return a
        raise TypeError(f"Action index must be int or str, not {index.__class__.__name__}")


@cython.cclass
class Infoset:
    """An information set in a ``Game``."""
    infoset = cython.declare(c_GameInfoset)

    def __repr__(self) -> str:
        return (
            f"<Infoset [{self.infoset.deref().GetNumber()-1}] '{self.label}' "
            f"for player '{self.player.label}' in game '{self.game.title}'>"
         )

    def __eq__(self, other: typing.Any) -> bool:
        return isinstance(other, Infoset) and self.infoset.deref() == cython.cast(Infoset, other).infoset.deref()

    def __hash__(self) -> int:
        return cython.cast(cython.long, self.infoset.deref())

    def precedes(self, node: Node) -> bool:
        """Return whether this information set precedes `node` in the game tree."""
        return self.infoset.deref().Precedes(cython.cast(Node, node).node)

    @property
    def game(self) -> Game:
        """The ``Game`` to which the information set belongs."""
        g = Game()
        g.game = self.infoset.deref().GetGame()
        return g

    @property
    def label(self) -> str:
        """Get or set the text label of the information set."""
        return self.infoset.deref().GetLabel().decode('ascii')

    @label.setter
    def label(self, value: str) -> None:
        self.infoset.deref().SetLabel(value.encode('ascii'))

    @property
    def is_chance(self) -> bool:
        """Whether the information set belongs to the chance player."""
        return self.infoset.deref().IsChanceInfoset()

    @property
    def actions(self) -> InfosetActions:
        """The set of actions at the information set."""
        a = InfosetActions()
        a.infoset = self.infoset
        return a

    @property
    def members(self) -> InfosetMembers:
        """The set of nodes which are members of the information set."""
        return InfosetMembers(self)

    @property
    def player(self) -> Player:
        """The player who has the move at this information set."""
        p = Player()
        p.player = self.infoset.deref().GetPlayer()
        return p<|MERGE_RESOLUTION|>--- conflicted
+++ resolved
@@ -59,30 +59,7 @@
     """The set of actions which are available at an information set."""
     infoset = cython.declare(c_GameInfoset)
 
-<<<<<<< HEAD
     def __len__(self):
-=======
-    @deprecated(version='16.1.0',
-                reason='Use Game.add_action instead of Actions.add.',
-                category=FutureWarning)
-    def add(self, action=None):
-        """Add an action at the information set.  If `action` is not null, the new action
-        is inserted before `action`.
-
-        .. deprecated:: 16.1.0
-           Use `Game.add_action` instead of `Actions.add`.
-        """
-        if action is None:
-            self.infoset.deref().InsertAction(cython.cast(c_GameAction, NULL))
-        elif isinstance(action, Action):
-            if cython.cast(Infoset, action.infoset).infoset != self.infoset:
-                raise MismatchError("The new action should be from the same infoset")
-            self.infoset.deref().InsertAction(cython.cast(Action, action).action)
-        else:
-            raise TypeError("insert_action takes an Action object as its input")
-
-    def __len__(self) -> int:
->>>>>>> a7f07544
         """The number of actions at the information set."""
         return self.infoset.deref().NumActions()
 
