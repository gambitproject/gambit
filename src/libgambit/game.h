--- conflicted
+++ resolved
@@ -511,11 +511,8 @@
 class PureStrategyProfileRep {
   friend class GameTableRep;
   friend class GameTreeRep;
-<<<<<<< HEAD
   friend class GameAggRep;
-=======
   friend class PureStrategyProfile;
->>>>>>> 3bd81fcd
 
 protected:
   Game m_nfg;
