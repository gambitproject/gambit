//
// This file is part of Gambit
// Copyright (c) 1994-2010, The Gambit Project (http://www.gambit-project.org)
//
// FILE: src/libgambit/game.h
// Declaration of base class for representing games
//
// This program is free software; you can redistribute it and/or modify
// it under the terms of the GNU General Public License as published by
// the Free Software Foundation; either version 2 of the License, or
// (at your option) any later version.
//
// This program is distributed in the hope that it will be useful,
// but WITHOUT ANY WARRANTY; without even the implied warranty of
// MERCHANTABILITY or FITNESS FOR A PARTICULAR PURPOSE.  See the
// GNU General Public License for more details.
//
// You should have received a copy of the GNU General Public License
// along with this program; if not, write to the Free Software
// Foundation, Inc., 59 Temple Place - Suite 330, Boston, MA 02111-1307, USA.
//


#ifndef LIBGAMBIT_GAME_H
#define LIBGAMBIT_GAME_H

#include <memory>
#include "dvector.h"
#include "number.h"

namespace Gambit {

/// This is a base class for all game-related objects.  Primary among
/// its responsibility is maintaining a reference count.  Calling code
/// which maintains pointers to objects representing parts of a game
/// (e.g., nodes) which may be deleted should increment the reference
/// count for that object.  The library guarantees that any object
/// with a positive reference count will not have its memory deleted,
/// but will instead be marked as deleted.  Calling code should always
/// be careful to check the deleted status of the object before any
/// operations on it.
class GameObject {
protected:
  int m_refCount;
  bool m_valid;

public:
  /// @name Lifecycle
  //@{
  /// Constructor; initializes reference count
  GameObject(void) : m_refCount(0), m_valid(true) { }
  //@}

  /// @name Validation
  //@{
  /// Is the object still valid?
  bool IsValid(void) const { return m_valid; }
  /// Invalidate the object; delete if not referenced elsewhere
  void Invalidate(void)
  { if (!m_refCount) delete this; else m_valid = false; }
  //@}

  /// @name Reference counting
  //@{
  /// Increment the reference count
  void IncRef(void) { m_refCount++; }
  /// Decrement the reference count; delete if reference count is zero.
  void DecRef(void) { if (!--m_refCount && !m_valid) delete this; }
  /// Returns the reference count
  int RefCount(void) const { return m_refCount; }
  //@}
};

/// An exception thrown when attempting to dereference a null pointer
class NullException : public Exception {
public:
  virtual ~NullException() throw() { }
  const char *what(void) const throw()  { return "Dereferencing null pointer"; }
};

//
// This is a handle class that is used by all calling code to refer to
// member objects of games.  It takes care of all the reference-counting
// considerations.
//
template <class T> class GameObjectPtr {
private:
  T *rep;

public:
  GameObjectPtr(T *r = 0) : rep(r)
    { if (rep) rep->IncRef(); }
  GameObjectPtr(const GameObjectPtr<T> &r) : rep(r.rep)
    { if (rep) rep->IncRef(); }
  ~GameObjectPtr() { if (rep) rep->DecRef(); }

  GameObjectPtr<T> &operator=(const GameObjectPtr<T> &r)
    { if (&r != this) {
	if (rep) rep->DecRef();
	rep = r.rep;
	if (rep) rep->IncRef();
      }
      return *this;
    }

  T *operator->(void) const 
    { if (!rep || !rep->IsValid()) throw NullException(); return rep; }

  bool operator==(const GameObjectPtr<T> &r) const
  { return (rep == r.rep); }
  bool operator==(T *r) const { return (rep == r); }
  bool operator!=(const GameObjectPtr<T> &r) const 
  { return (rep != r.rep); }
  bool operator!=(T *r) const { return (rep != r); }

  operator T *(void) const { return rep; }

  bool operator!(void) const { return !rep; }
};

/// A constant forward iterator on an array of GameObjects
template <class R, class T> class GameObjectIterator {
private:
  const Array<R *> &m_array;
  int m_index;

public:
  /// @name Lifecycle
  //@{
  /// Constructor
  GameObjectIterator(const Array<R *> &p_array)
    : m_array(p_array), m_index(m_array.First()) { }
  //@}

  /// @name Iteration and data access
  //@{
  /// Advance to the next element (prefix version)
  void operator++(void) { m_index++; }
  /// Advance to the next element (postfix version)
  void operator++(int) { m_index++; }
  /// Has iterator gone past the end?
  bool AtEnd(void) const { return m_index > m_array.Last(); }
  /// Get the current index into the array
  int GetIndex(void) const { return m_index; }

  /// Get the current element
    ///T operator*(void) const { return m_array[m_index]; }
  /// Get the current element
  T operator->(void) const { return m_array[m_index]; }
  /// Get the current element
  operator T(void) const { return m_array[m_index]; }
  //@}
};


//
// Forward declarations of classes defined in this file.
//

class GameActionRep;
typedef GameObjectPtr<GameActionRep> GameAction;
typedef GameObjectIterator<GameActionRep, GameAction> GameActionIterator;

class GameInfosetRep;
typedef GameObjectPtr<GameInfosetRep> GameInfoset;
typedef GameObjectIterator<GameInfosetRep, GameInfoset> GameInfosetIterator;
class GameTreeInfosetRep;

class GameStrategyRep;
typedef GameObjectPtr<GameStrategyRep> GameStrategy;
typedef GameObjectIterator<GameStrategyRep, GameStrategy> GameStrategyIterator;

class GamePlayerRep;
typedef GameObjectPtr<GamePlayerRep> GamePlayer;
typedef GameObjectIterator<GamePlayerRep, GamePlayer> GamePlayerIterator;

class GameNodeRep;
typedef GameObjectPtr<GameNodeRep> GameNode;
class GameTreeNodeRep;

class GameRep;
typedef GameObjectPtr<GameRep> Game;

class PureStrategyProfileRep;
typedef std::auto_ptr<PureStrategyProfileRep> PureStrategyProfile;

// 
// Forward declarations of classes defined elsewhere.
//
template <class T> class MixedStrategyProfile;
template <class T> class MixedBehavProfile;


//=======================================================================
//         Exceptions thrown from game representation classes
//=======================================================================

/// Exception thrown when an operation that is undefined is attempted
class UndefinedException : public Exception {
public:
  virtual ~UndefinedException() throw() { }
  const char *what(void) const throw()   { return "Undefined operation on game"; }
};

/// Exception thrown on an operation between incompatible objects
class MismatchException : public Exception {
public:
  virtual ~MismatchException() throw() { }
  const char *what(void) const throw()  
  { return "Operation between objects in different games"; }
};

/// Exception thrown on a parse error when reading a game savefile
class InvalidFileException : public Exception {
public:
  virtual ~InvalidFileException() throw() { }
  const char *what(void) const throw()  { return "File not in a recognized format"; }
};

//=======================================================================
//             Classes representing objects in a game
//=======================================================================

/// This class represents an outcome in a game.  An outcome
/// specifies a vector of payoffs to players.  Payoffs are specified
/// using text strings, in either decimal or rational format.  All
/// payoffs are treated as exact (that is, no conversion to floating
/// point is done).
class GameOutcomeRep : public GameObject  {
  friend class GameExplicitRep;
  friend class GameTreeRep;
  friend class GameTableRep;
  friend class TableFileGameRep;

private:
  GameRep *m_game;
  int m_number;
  std::string m_label;
  Array<Number> m_payoffs;

  /// @name Lifecycle
  //@{
  /// Creates a new outcome object, with payoffs set to zero
  GameOutcomeRep(GameRep *p_game, int p_number);
  virtual ~GameOutcomeRep() { }
  //@}

public:
  /// @name Data access
  //@{
  /// Returns the strategic game on which the outcome is defined.
  Game GetGame(void) const;
  /// Returns the index number of the outcome
  int GetNumber(void) const { return m_number; }

  /// Returns the text label associated with the outcome
  const std::string &GetLabel(void) const { return m_label; }
  /// Sets the text label associated with the outcome 
  void SetLabel(const std::string &p_label) { m_label = p_label; }

  /// Gets the payoff associated with the outcome to player 'pl'
  template <class T> const T &GetPayoff(int pl) const 
    { return (const T &) m_payoffs[pl]; }
  /// Sets the payoff to player 'pl'
  void SetPayoff(int pl, const std::string &p_value)
  {
    m_payoffs[pl] = p_value;
    //m_game->ClearComputedValues();
  }
  //@}
};

typedef GameObjectPtr<GameOutcomeRep> GameOutcome;

/// An action at an information set in an extensive game
class GameActionRep : public GameObject {
<<<<<<< HEAD
  friend class GameInfosetRep;
=======
  friend class GameTreeInfosetRep;
>>>>>>> 2eaf1d56
  template <class T> friend class MixedBehavProfile;

private:
  int m_number;
  std::string m_label;
  GameTreeInfosetRep *m_infoset;

  GameActionRep(int p_number, const std::string &p_label, 
		  GameTreeInfosetRep *p_infoset)
    : m_number(p_number), m_label(p_label), m_infoset(p_infoset) { }
  ~GameActionRep()   { }

public:
  int GetNumber(void) const { return m_number; }
  GameInfoset GetInfoset(void) const;

  const std::string &GetLabel(void) const { return m_label; }
  void SetLabel(const std::string &p_label) { m_label = p_label; }

  bool Precedes(const GameNode &) const;

  void DeleteAction(void);
};

/// An information set in an extensive game
class GameInfosetRep : public GameObject {
<<<<<<< HEAD
  friend class GameTreeRep;
  friend class GameActionRep;
  friend class GamePlayerRep;
  friend class GameNodeRep;
  template <class T> friend class MixedBehavProfile;

protected:
  GameTreeRep *m_efg;
  int m_number;
  std::string m_label;
  GamePlayerRep *m_player;
  Array<GameActionRep *> m_actions;
  Array<GameNodeRep *> m_members;
  int flag, whichbranch;
  Array<Number> m_probs;
  
  GameInfosetRep(GameTreeRep *p_efg, int p_number, GamePlayerRep *p_player, 
		 int p_actions);
  ~GameInfosetRep();  

  /// Adds the node to the information set
  void AddMember(GameNodeRep *p_node) { m_members.Append(p_node); }
  /// Removes the node from the information set, invalidating if emptied
  void RemoveMember(GameNodeRep *);

  void RemoveAction(int which);
=======
protected:
  virtual ~GameInfosetRep() { }
>>>>>>> 2eaf1d56

public:
  virtual Game GetGame(void) const = 0;
  virtual int GetNumber(void) const = 0;
  
  virtual GamePlayer GetPlayer(void) const = 0;
  virtual void SetPlayer(GamePlayer p) = 0;

  virtual bool IsChanceInfoset(void) const = 0;

  virtual void SetLabel(const std::string &p_label) = 0;
  virtual const std::string &GetLabel(void) const = 0;
  
  virtual GameAction InsertAction(GameAction p_where = 0) = 0;

  /// @name Actions
  //@{
  /// Returns the number of actions available at the information set
  virtual int NumActions(void) const = 0;
  /// Returns the p_index'th action at the information set
  virtual GameAction GetAction(int p_index) const = 0;
  /// Returns a forward iterator over the available actions
  virtual GameActionIterator Actions(void) const = 0; 
  //@}

  virtual int NumMembers(void) const = 0;
  virtual GameNode GetMember(int p_index) const = 0;

  virtual bool Precedes(GameNode) const = 0;

  virtual void SetActionProb(int i, const std::string &p_value) = 0;
  virtual double GetActionProb(int pl, double) const = 0;
  virtual Rational GetActionProb(int pl, const Rational &) const = 0;
  virtual std::string GetActionProb(int pl, const std::string &) const = 0;
  virtual void Reveal(GamePlayer) = 0;
};

/// \brief A strategy in a game.
///
/// This class represents a strategy in a game.
/// For strategic games, this object internally stores an offset.  
/// This offset has the
/// property that, for a strategy profile, adding the offsets of the
/// strategies gives the index into the strategic game's table to
/// find the outcome for that strategy profile, making payoff computation
/// relatively efficient.
class GameStrategyRep : public GameObject  {
  friend class GameExplicitRep;
  friend class GameTreeRep;
  friend class GameTableRep;
  friend class GamePlayerRep;
  friend class PureStrategyProfileRep;
  friend class TreePureStrategyProfileRep;
  friend class TablePureStrategyProfileRep;
  template <class T> friend class MixedStrategyProfile;
  template <class T> friend class TableMixedStrategyProfileRep;
  template <class T> friend class MixedBehavProfile;

private:
  int m_number, m_id;
  GamePlayerRep *m_player;
  long m_offset;
  std::string m_label;
  Array<int> m_behav;

  /// @name Lifecycle
  //@{
  /// Creates a new strategy for the given player.
  GameStrategyRep(GamePlayerRep *p_player)
    : m_number(0), m_id(0), m_player(p_player), m_offset(0L) { }
  //@}

public:
  /// @name Data access
  //@{
  /// Returns the text label associated with the strategy
  const std::string &GetLabel(void) const { return m_label; }
  /// Sets the text label associated with the strategy
  void SetLabel(const std::string &p_label) { m_label = p_label; }
  
  /// Returns the player for whom this is a strategy
  GamePlayer GetPlayer(void) const;
  /// Returns the index of the strategy for its player
  int GetNumber(void) const { return m_number; }
  /// Returns the global number of the strategy in the game
  int GetId(void) const { return m_id; }

  /// Remove this strategy from the game
  void DeleteStrategy(void);
  //@}
};

/// A player in a game
class GamePlayerRep : public GameObject {
  friend class GameExplicitRep;
  friend class GameTreeRep;
  friend class GameTableRep;
<<<<<<< HEAD
  friend class GameInfosetRep;
=======
  friend class GameTreeInfosetRep;
>>>>>>> 2eaf1d56
  friend class GameStrategyRep;
  friend class GameTreeNodeRep;
  template <class T> friend class MixedBehavProfile;
  template <class T> friend class MixedStrategyProfile;

  /// @name Building reduced form strategies
  //@{
  void MakeStrategy(void);
  void MakeReducedStrats(GameTreeNodeRep *, GameTreeNodeRep *);
  //@}
  
private:
  GameRep *m_game;
  int m_number;
  std::string m_label;
  Array<GameTreeInfosetRep *> m_infosets;
  Array<GameStrategyRep *> m_strategies;

  GamePlayerRep(GameRep *p_game, int p_id) : m_game(p_game), m_number(p_id)
    { }
  GamePlayerRep(GameRep *p_game, int p_id, int m_strats);
  ~GamePlayerRep();

public:
  int GetNumber(void) const { return m_number; }
  Game GetGame(void) const;
  
  const std::string &GetLabel(void) const { return m_label; }
  void SetLabel(const std::string &p_label) { m_label = p_label; }
  
  bool IsChance(void) const { return (m_number == 0); }

  /// @name Information sets
  //@{
  /// Returns the number of information sets at which the player makes a choice
  int NumInfosets(void) const { return m_infosets.Length(); }
  /// Returns the p_index'th information set
  GameInfoset GetInfoset(int p_index) const;

  /// @name Strategies
  //@{
  /// Returns the number of strategies available to the player
  int NumStrategies(void) const { return m_strategies.Length(); }
  /// Returns the st'th strategy for the player
  GameStrategy GetStrategy(int st) const { return m_strategies[st]; }
  /// Returns a forward iterator over the strategies
  GameStrategyIterator Strategies(void) const 
    { return GameStrategyIterator(m_strategies); }
  /// Creates a new strategy for the player
  GameStrategy NewStrategy(void);
  //@}
};

/// A node in an extensive game
class GameNodeRep : public GameObject {
<<<<<<< HEAD
  friend class GameTreeRep;
  friend class GameActionRep;
  friend class GameInfosetRep;
  friend class GamePlayerRep;
  friend class PureBehavProfile;
  template <class T> friend class MixedBehavProfile;
  
protected:
  int number; 
  GameTreeRep *m_efg;
  std::string m_label;
  GameInfosetRep *infoset;
  GameNodeRep *m_parent;
  GameOutcomeRep *outcome;
  Array<GameNodeRep *> children;
  GameNodeRep *whichbranch, *ptr;

  GameNodeRep(GameTreeRep *e, GameNodeRep *p);
  ~GameNodeRep();

  void DeleteOutcome(GameOutcomeRep *outc);
  void CopySubtree(GameNodeRep *, GameNodeRep *);
=======
protected:
  virtual ~GameNodeRep() { }
>>>>>>> 2eaf1d56

public:
  virtual Game GetGame(void) const = 0; 

  virtual const std::string &GetLabel(void) const = 0;
  virtual void SetLabel(const std::string &p_label) = 0;

  virtual int GetNumber(void) const = 0;
  virtual int NumberInInfoset(void) const = 0;

  virtual int NumChildren(void) const = 0;

  virtual GameInfoset GetInfoset(void) const = 0;
  virtual void SetInfoset(GameInfoset) = 0;
  virtual GameInfoset LeaveInfoset(void) = 0;

  virtual bool IsTerminal(void) const = 0;
  virtual GamePlayer GetPlayer(void) const = 0;
  virtual GameAction GetPriorAction(void) const = 0;
  virtual GameNode GetChild(int i) const = 0;
  virtual GameNode GetParent(void) const = 0;
  virtual GameNode GetNextSibling(void) const = 0;
  virtual GameNode GetPriorSibling(void) const = 0;

  virtual GameOutcome GetOutcome(void) const = 0;
  virtual void SetOutcome(const GameOutcome &p_outcome) = 0;

  virtual bool IsSuccessorOf(GameNode from) const = 0;
  virtual bool IsSubgameRoot(void) const = 0;

  virtual void DeleteParent(void) = 0;
  virtual void DeleteTree(void) = 0;

  virtual void CopyTree(GameNode src) = 0;
  virtual void MoveTree(GameNode src) = 0;

  virtual GameInfoset AppendMove(GamePlayer p_player, int p_actions) = 0;
  virtual GameInfoset AppendMove(GameInfoset p_infoset) = 0;
  virtual GameInfoset InsertMove(GamePlayer p_player, int p_actions) = 0;
  virtual GameInfoset InsertMove(GameInfoset p_infoset) = 0;
};


/// This class represents a strategy profile on a strategic game.
/// It specifies exactly one strategy for each player defined on the
/// game.
class PureStrategyProfileRep : public GameObject {
  friend class GameTableRep;
  friend class GameTreeRep;

protected:
  Game m_nfg;
  Array<GameStrategy> m_profile;

  /// Construct a new strategy profile
  PureStrategyProfileRep(void) { }

public:
  virtual ~PureStrategyProfileRep() { }
  virtual PureStrategyProfile Copy(void) const = 0;
  
  /// @name Data access and manipulation
  //@{
  /// Get the index uniquely identifying the strategy profile
  virtual long GetIndex(void) const { throw UndefinedException(); }
  /// Get the strategy played by player pl  
  const GameStrategy &GetStrategy(int pl) const { return m_profile[pl]; }
  /// Get the strategy played by the player
  const GameStrategy &GetStrategy(const GamePlayer &p_player) const
    { return m_profile[p_player->GetNumber()]; }
  /// Set the strategy for a player
  virtual void SetStrategy(const GameStrategy &) = 0;

  /// Get the outcome that results from the profile
  virtual GameOutcome GetOutcome(void) const = 0;
  /// Set the outcome that results from the profile
  virtual void SetOutcome(GameOutcome p_outcome) = 0; 

  /// Get the payoff to player pl that results from the profile
  virtual Rational GetPayoff(int pl) const = 0;
  /// Get the payoff to the player resulting from the profile
  Rational GetPayoff(const GamePlayer &p_player) const
  { return GetPayoff(p_player->GetNumber()); }
  /// Get the value of playing strategy against the profile
  virtual Rational GetStrategyValue(const GameStrategy &) const = 0;
  //@}
};

/// This class represents a behavior profile on an extensive game.
/// It specifies exactly one strategy for each information set in the
/// game.
class PureBehavProfile {
private:
  Game m_efg;
  Array<Array<GameAction> > m_profile;

public:
  /// @name Lifecycle
  //@{
  /// Construct a new behavior profile on the specified game
  PureBehavProfile(Game);

  /// @name Data access and manipulation
  //@{
  /// Get the action played at an information set
  GameAction GetAction(const GameInfoset &) const;

  /// Set the action played at an information set
  void SetAction(const GameAction &);
   
  /// Get the payoff to player pl that results from the profile
  template <class T> T GetPayoff(int pl) const;
  /// Get the payoff to the player that results from the profile
  template <class T> T GetPayoff(const GamePlayer &p_player) const
    { return GetPayoff<T>(p_player->GetNumber()); }
  /// Get the payoff to player pl conditional on reaching a node
  template <class T> T GetNodeValue(const GameNode &, int pl) const;
  /// Get the payoff to playing the action, conditional on the profile
  template <class T> T GetActionValue(const GameAction &) const;
  //@}
};


/// This is the class for representing an arbitrary finite game.
class GameRep : public GameObject {
  friend class GameTreeInfosetRep;
  friend class GamePlayerRep;
<<<<<<< HEAD
  friend class GameNodeRep;
=======
  friend class GameTreeNodeRep;
>>>>>>> 2eaf1d56
  friend class PureStrategyProfileRep;
  friend class TablePureStrategyProfileRep;
  template <class T> friend class MixedBehavProfile;
  template <class T> friend class MixedStrategyProfile;
  template <class T> friend class TableMixedStrategyProfileRep;

protected:
  std::string m_title, m_comment;

  GameRep(void) { }

public:
  /// @name Lifecycle
  //@{
  /// Clean up the game
  virtual ~GameRep() { }
  /// Create a copy of the game, as a new game
  virtual Game Copy(void) const = 0;
  //@}

  /// @name General data access
  //@{
  /// Returns true if the game has a game tree representation
  virtual bool IsTree(void) const = 0;

  /// Get the text label associated with the game
  virtual const std::string &GetTitle(void) const { return m_title; }
  /// Set the text label associated with the game
  virtual void SetTitle(const std::string &p_title) { m_title = p_title; }

  /// Get the text comment associated with the game
  virtual const std::string &GetComment(void) const { return m_comment; }
  /// Set the text comment associated with the game
  virtual void SetComment(const std::string &p_comment) { m_comment = p_comment; }

  /// Returns true if the game is constant-sum
  virtual bool IsConstSum(void) const = 0; 
  /// Returns the smallest payoff in any outcome of the game
  virtual Rational GetMinPayoff(int pl = 0) const = 0;
  /// Returns the largest payoff in any outcome of the game
  virtual Rational GetMaxPayoff(int pl = 0) const = 0;

  /// Returns true if the game is perfect recall.  If not, the specified
  /// a pair of violating information sets is returned in the parameters.  
  virtual bool IsPerfectRecall(GameInfoset &, GameInfoset &) const = 0;
  /// Returns true if the game is perfect recall
  virtual bool IsPerfectRecall(void) const
  { GameInfoset s, t; return IsPerfectRecall(s, t); }
  //@}

  /// @name Managing the representation
  //@{
  /// Renumber all game objects in a canonical way
  virtual void Canonicalize(void) { }  
  /// Clear out any computed values
  virtual void ClearComputedValues(void) const { }
  /// Build any computed values anew
  virtual void BuildComputedValues(void) { }
  /// Have computed values been built?
  virtual bool HasComputedValues(void) const { return false; }
  //@}

  /// @name Writing data files
  //@{
  /// Write the game in .efg format to the specified stream
  virtual void WriteEfgFile(std::ostream &) const
  { throw UndefinedException(); }
  /// Write the subtree starting at node in .efg format to the specified stream
  virtual void WriteEfgFile(std::ostream &, const GameNode &p_node) const
  { throw UndefinedException(); }
  /// Write the game in .nfg format to the specified stream
  virtual void WriteNfgFile(std::ostream &) const
  { throw UndefinedException(); }
  //@}

  /// @name Dimensions of the game
  //@{
  /// The number of actions in each information set
  virtual PVector<int> NumActions(void) const = 0;
  /// The number of members in each information set
  virtual PVector<int> NumMembers(void) const = 0;
  /// The number of strategies for each player
  virtual Array<int> NumStrategies(void) const = 0;
  /// Gets the i'th strategy in the game, numbered globally
  virtual GameStrategy GetStrategy(int p_index) const = 0;
  /// Returns the total number of actions in the game
  virtual int BehavProfileLength(void) const = 0;
  /// Returns the total number of strategies in the game
  virtual int MixedProfileLength(void) const = 0;
  //@}

  virtual PureStrategyProfile NewPureStrategyProfile(void) const = 0;
  virtual MixedStrategyProfile<double> NewMixedStrategyProfile(double) const = 0;
  virtual MixedStrategyProfile<Rational> NewMixedStrategyProfile(const Rational &) const = 0; 

  /// @name Players
  //@{
  /// Returns the number of players in the game
  virtual int NumPlayers(void) const = 0;
  /// Returns the pl'th player in the game
  virtual GamePlayer GetPlayer(int pl) const = 0;
  /// Returns an iterator over the players
  virtual GamePlayerIterator Players(void) const = 0;
  /// Returns the chance (nature) player
  virtual GamePlayer GetChance(void) const = 0;
  /// Creates a new player in the game, with no moves
  virtual GamePlayer NewPlayer(void) = 0;
  //@}

  /// @name Information sets
  //@{
  /// Returns the iset'th information set in the game (numbered globally)
  virtual GameInfoset GetInfoset(int iset) const = 0;
  /// Returns an array with the number of information sets per personal player
  virtual Array<int> NumInfosets(void) const = 0;
  /// Returns the act'th action in the game (numbered globally)
  virtual GameAction GetAction(int act) const = 0;
  //@}

  /// @name Outcomes
  //@{
  /// Returns the number of outcomes defined in the game
  virtual int NumOutcomes(void) const = 0;
  /// Returns the index'th outcome defined in the game
  virtual GameOutcome GetOutcome(int index) const = 0;
  /// Creates a new outcome in the game
  virtual GameOutcome NewOutcome(void) = 0;
  /// Deletes the specified outcome from the game
  virtual void DeleteOutcome(const GameOutcome &) = 0;
  //@}

  /// @name Nodes
  //@{
  /// Returns the root node of the game
  virtual GameNode GetRoot(void) const = 0;
  /// Returns the number of nodes in the game
  virtual int NumNodes(void) const = 0;
  //@}
};

typedef GameObjectPtr<GameRep> Game;

/// Factory function to create new game tree
Game NewTree(void);
/// Factory function to create new game table
Game NewTable(const Array<int> &p_dim, bool p_sparseOutcomes = false);

//=======================================================================
//          Inline members of game representation classes
//=======================================================================

// These must be postponed to here in the file because they require
// all classes to be defined.

inline Game GameOutcomeRep::GetGame(void) const { return m_game; }

<<<<<<< HEAD
inline GameInfoset GameActionRep::GetInfoset(void) const { return m_infoset; }

inline GamePlayer GameInfosetRep::GetPlayer(void) const { return m_player; }
inline bool GameInfosetRep::IsChanceInfoset(void) const
{ return m_player->IsChance(); }

=======
>>>>>>> 2eaf1d56
inline GamePlayer GameStrategyRep::GetPlayer(void) const { return m_player; }

inline Game GamePlayerRep::GetGame(void) const { return m_game; }

template<> inline double PureBehavProfile::GetPayoff(int pl) const
{ return GetNodeValue<double>(m_efg->GetRoot(), pl); }

template<> inline Rational PureBehavProfile::GetPayoff(int pl) const
{ return GetNodeValue<Rational>(m_efg->GetRoot(), pl); }

template<> inline std::string PureBehavProfile::GetPayoff(int pl) const
{ return lexical_cast<std::string>(GetNodeValue<Rational>(m_efg->GetRoot(), pl)); }

//=======================================================================


/// Reads a game in .efg or .nfg format from the input stream
Game ReadGame(std::istream &) throw (InvalidFileException);

} // end namespace gambit

#endif   // LIBGAMBIT_GAME_H<|MERGE_RESOLUTION|>--- conflicted
+++ resolved
@@ -274,11 +274,7 @@
 
 /// An action at an information set in an extensive game
 class GameActionRep : public GameObject {
-<<<<<<< HEAD
-  friend class GameInfosetRep;
-=======
   friend class GameTreeInfosetRep;
->>>>>>> 2eaf1d56
   template <class T> friend class MixedBehavProfile;
 
 private:
@@ -305,37 +301,8 @@
 
 /// An information set in an extensive game
 class GameInfosetRep : public GameObject {
-<<<<<<< HEAD
-  friend class GameTreeRep;
-  friend class GameActionRep;
-  friend class GamePlayerRep;
-  friend class GameNodeRep;
-  template <class T> friend class MixedBehavProfile;
-
-protected:
-  GameTreeRep *m_efg;
-  int m_number;
-  std::string m_label;
-  GamePlayerRep *m_player;
-  Array<GameActionRep *> m_actions;
-  Array<GameNodeRep *> m_members;
-  int flag, whichbranch;
-  Array<Number> m_probs;
-  
-  GameInfosetRep(GameTreeRep *p_efg, int p_number, GamePlayerRep *p_player, 
-		 int p_actions);
-  ~GameInfosetRep();  
-
-  /// Adds the node to the information set
-  void AddMember(GameNodeRep *p_node) { m_members.Append(p_node); }
-  /// Removes the node from the information set, invalidating if emptied
-  void RemoveMember(GameNodeRep *);
-
-  void RemoveAction(int which);
-=======
 protected:
   virtual ~GameInfosetRep() { }
->>>>>>> 2eaf1d56
 
 public:
   virtual Game GetGame(void) const = 0;
@@ -433,11 +400,7 @@
   friend class GameExplicitRep;
   friend class GameTreeRep;
   friend class GameTableRep;
-<<<<<<< HEAD
-  friend class GameInfosetRep;
-=======
   friend class GameTreeInfosetRep;
->>>>>>> 2eaf1d56
   friend class GameStrategyRep;
   friend class GameTreeNodeRep;
   template <class T> friend class MixedBehavProfile;
@@ -493,33 +456,8 @@
 
 /// A node in an extensive game
 class GameNodeRep : public GameObject {
-<<<<<<< HEAD
-  friend class GameTreeRep;
-  friend class GameActionRep;
-  friend class GameInfosetRep;
-  friend class GamePlayerRep;
-  friend class PureBehavProfile;
-  template <class T> friend class MixedBehavProfile;
-  
-protected:
-  int number; 
-  GameTreeRep *m_efg;
-  std::string m_label;
-  GameInfosetRep *infoset;
-  GameNodeRep *m_parent;
-  GameOutcomeRep *outcome;
-  Array<GameNodeRep *> children;
-  GameNodeRep *whichbranch, *ptr;
-
-  GameNodeRep(GameTreeRep *e, GameNodeRep *p);
-  ~GameNodeRep();
-
-  void DeleteOutcome(GameOutcomeRep *outc);
-  void CopySubtree(GameNodeRep *, GameNodeRep *);
-=======
 protected:
   virtual ~GameNodeRep() { }
->>>>>>> 2eaf1d56
 
 public:
   virtual Game GetGame(void) const = 0; 
@@ -647,11 +585,7 @@
 class GameRep : public GameObject {
   friend class GameTreeInfosetRep;
   friend class GamePlayerRep;
-<<<<<<< HEAD
-  friend class GameNodeRep;
-=======
   friend class GameTreeNodeRep;
->>>>>>> 2eaf1d56
   friend class PureStrategyProfileRep;
   friend class TablePureStrategyProfileRep;
   template <class T> friend class MixedBehavProfile;
@@ -808,15 +742,6 @@
 
 inline Game GameOutcomeRep::GetGame(void) const { return m_game; }
 
-<<<<<<< HEAD
-inline GameInfoset GameActionRep::GetInfoset(void) const { return m_infoset; }
-
-inline GamePlayer GameInfosetRep::GetPlayer(void) const { return m_player; }
-inline bool GameInfosetRep::IsChanceInfoset(void) const
-{ return m_player->IsChance(); }
-
-=======
->>>>>>> 2eaf1d56
 inline GamePlayer GameStrategyRep::GetPlayer(void) const { return m_player; }
 
 inline Game GamePlayerRep::GetGame(void) const { return m_game; }
