--- conflicted
+++ resolved
@@ -66,7 +66,6 @@
   return map.find(key) != map.end();
 }
 
-<<<<<<< HEAD
 template <class C> class EnumerateView {
 public:
   explicit EnumerateView(C &p_range) : m_range(p_range) {}
@@ -104,13 +103,9 @@
 
 template <class C> auto enumerate(C &p_range) { return EnumerateView<C>(p_range); }
 
-/// @brief A container adaptor which skips over a given value when iterating
-template <typename Container, typename T> class exclude_value {
-=======
 /// @brief A container adaptor which returns only the elements matching the predicate
 ///        This is intended to look forward to C++20-style ranges
 template <typename Container, typename Pred> class filter_if {
->>>>>>> 580fb0d8
 public:
   using Iter = decltype(std::begin(std::declval<Container &>()));
 
