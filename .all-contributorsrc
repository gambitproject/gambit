--- conflicted
+++ resolved
@@ -9,17 +9,21 @@
   "contributorsPerLine": 7,
   "contributors": [
     {
-<<<<<<< HEAD
       "login": "rahulsavani",
       "name": "Rahul Savani",
       "avatar_url": "https://avatars.githubusercontent.com/u/743139?v=4",
       "profile": "http://www.csc.liv.ac.uk/~rahul",
-=======
+      "contributions": [
+        "code",
+        "doc",
+        "research",
+        "maintenance",
+        "ideas"
+      ],
       "login": "tturocy",
       "name": "Ted Turocy",
       "avatar_url": "https://avatars.githubusercontent.com/u/180959?v=4",
       "profile": "https://github.com/tturocy",
->>>>>>> a070274f
       "contributions": [
         "code",
         "doc",
